//
//  Publishers.Decode.swift
//
//
//  Created by Joseph Spadafora on 6/21/19.
//

extension Publishers {

<<<<<<< HEAD
    public struct Decode<Upstream, Output, Coder> : Publisher
    where Upstream : Publisher, Output : Decodable, Coder : TopLevelDecoder, Upstream.Output == Coder.Input {
=======
    public struct Decode<Upstream, Output, Coder> : Publisher where
        Upstream : Publisher,
        Output : Decodable,
        Coder : TopLevelDecoder,
        Upstream.Output == Coder.Input {
>>>>>>> 948c414b

        /// The kind of errors this publisher might publish.
        ///
        /// Use `Never` if this `Publisher` does not publish errors.
        public typealias Failure = Error

        public let upstream: Upstream

        internal let decoder: Coder

        public init(upstream: Upstream, decoder: Coder) {
            self.upstream = upstream
            self.decoder = decoder
        }

        /// This function is called to attach the specified `Subscriber`
        /// to this `Publisher` by `subscribe(_:)`
        ///
        /// - SeeAlso: `subscribe(_:)`
        /// - Parameters:
        ///     - subscriber: The subscriber to attach to this `Publisher`.
        ///                   once attached it can begin to receive values.
        public func receive<Receiver: Subscriber>(subscriber: Receiver)
            where Failure == Receiver.Failure, Output == Receiver.Input {
                let decodeSubscriber = _Decode<Upstream, Receiver, Coder>(
                    downstream: subscriber,
                    decoder: decoder
                )
                upstream.receive(subscriber: decodeSubscriber)
        }
    }
}

<<<<<<< HEAD
private final class _Decode<Upstream: Publisher, Downstream: Subscriber, Coder: TopLevelDecoder>:
    OperatorSubscription<Downstream>, Subscriber, CustomStringConvertible, Subscription
    where Downstream.Input: Decodable, Coder.Input == Upstream.Output, Downstream.Failure == Error {
    
=======
// swiftlint:disable:next line_length
private final class _Decode<Upstream: Publisher, Downstream: Subscriber, Coder: TopLevelDecoder>:
    OperatorSubscription<Downstream>, Subscriber,
    CustomStringConvertible, Subscription
    where
    Downstream.Input: Decodable,
    Coder.Input == Upstream.Output,
    Downstream.Failure == Error {

>>>>>>> 948c414b
    typealias Input = Upstream.Output
    typealias Failure = Upstream.Failure
    typealias Output = Downstream.Input

    private let _decoder: Coder
    private var _demand: Subscribers.Demand = .none

    var description: String { return "Decode" }

    init(downstream: Downstream, decoder: Coder) {
        self._decoder = decoder
        super.init(downstream: downstream)
    }

    func receive(subscription: Subscription) {
        upstreamSubscription = subscription
        subscription.request(.unlimited)
        downstream.receive(subscription: self)
    }

    func receive(_ input: Input) -> Subscribers.Demand {
        do {
            let value = try _decoder.decode(Downstream.Input.self, from: input)
            return downstream.receive(value)
        } catch {
            downstream.receive(completion: .failure(error))
            cancel()
            return .none
        }
    }

    func receive(completion: Subscribers.Completion<Failure>) {
        switch completion {
        case .finished:
            downstream.receive(completion: .finished)
        case .failure(let error):
            downstream.receive(completion: .failure(error))
        }
    }

    func request(_ demand: Subscribers.Demand) {
        _demand = demand
    }
}

extension Publisher {
    public func decode<Item, Coder>(type: Item.Type, decoder: Coder)
        -> Publishers.Decode<Self, Item, Coder>
        where Item : Decodable, Coder : TopLevelDecoder, Self.Output == Coder.Input {
<<<<<<< HEAD
        return Publishers.Decode(upstream: self, decoder: decoder)
=======
            return Publishers.Decode(upstream: self, decoder: decoder)
>>>>>>> 948c414b
    }
}<|MERGE_RESOLUTION|>--- conflicted
+++ resolved
@@ -7,16 +7,11 @@
 
 extension Publishers {
 
-<<<<<<< HEAD
-    public struct Decode<Upstream, Output, Coder> : Publisher
-    where Upstream : Publisher, Output : Decodable, Coder : TopLevelDecoder, Upstream.Output == Coder.Input {
-=======
     public struct Decode<Upstream, Output, Coder> : Publisher where
         Upstream : Publisher,
         Output : Decodable,
         Coder : TopLevelDecoder,
         Upstream.Output == Coder.Input {
->>>>>>> 948c414b
 
         /// The kind of errors this publisher might publish.
         ///
@@ -50,12 +45,6 @@
     }
 }
 
-<<<<<<< HEAD
-private final class _Decode<Upstream: Publisher, Downstream: Subscriber, Coder: TopLevelDecoder>:
-    OperatorSubscription<Downstream>, Subscriber, CustomStringConvertible, Subscription
-    where Downstream.Input: Decodable, Coder.Input == Upstream.Output, Downstream.Failure == Error {
-    
-=======
 // swiftlint:disable:next line_length
 private final class _Decode<Upstream: Publisher, Downstream: Subscriber, Coder: TopLevelDecoder>:
     OperatorSubscription<Downstream>, Subscriber,
@@ -64,8 +53,7 @@
     Downstream.Input: Decodable,
     Coder.Input == Upstream.Output,
     Downstream.Failure == Error {
-
->>>>>>> 948c414b
+    
     typealias Input = Upstream.Output
     typealias Failure = Upstream.Failure
     typealias Output = Downstream.Input
@@ -115,10 +103,6 @@
     public func decode<Item, Coder>(type: Item.Type, decoder: Coder)
         -> Publishers.Decode<Self, Item, Coder>
         where Item : Decodable, Coder : TopLevelDecoder, Self.Output == Coder.Input {
-<<<<<<< HEAD
-        return Publishers.Decode(upstream: self, decoder: decoder)
-=======
             return Publishers.Decode(upstream: self, decoder: decoder)
->>>>>>> 948c414b
     }
 }