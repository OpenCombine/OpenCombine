// This file contains parts of Apple's Combine that remain unimplemented in OpenCombine
// Please remove the corresponding piece from this file if you implment something,
// and complement this file as features are added in Apple's Combine

extension ConnectablePublisher {

    /// Automates the process of connecting or disconnecting from this connectable publisher.
    ///
    /// Use `autoconnect()` to simplify working with `ConnectablePublisher` instances, such as those created with `makeConnectable()`.
    ///
    ///     let autoconnectedPublisher = somePublisher
    ///         .makeConnectable()
    ///         .autoconnect()
    ///         .subscribe(someSubscriber)
    ///
    /// - Returns: A publisher which automatically connects to its upstream connectable publisher.
    public func autoconnect() -> Publishers.Autoconnect<Self>
}

extension Publishers {

    /// A publisher that receives elements from an upstream publisher on a specific scheduler.
    public struct SubscribeOn<Upstream, Context> : Publisher where Upstream : Publisher, Context : Scheduler {

        /// The kind of values published by this publisher.
        public typealias Output = Upstream.Output

        /// The kind of errors this publisher might publish.
        ///
        /// Use `Never` if this `Publisher` does not publish errors.
        public typealias Failure = Upstream.Failure

        /// The publisher from which this publisher receives elements.
        public let upstream: Upstream

        /// The scheduler the publisher should use to receive elements.
        public let scheduler: Context

        /// Scheduler options that customize the delivery of elements.
        public let options: Context.SchedulerOptions?

        public init(upstream: Upstream, scheduler: Context, options: Context.SchedulerOptions?)

        /// This function is called to attach the specified `Subscriber` to this `Publisher` by `subscribe(_:)`
        ///
        /// - SeeAlso: `subscribe(_:)`
        /// - Parameters:
        ///     - subscriber: The subscriber to attach to this `Publisher`.
        ///                   once attached it can begin to receive values.
        public func receive<S>(subscriber: S) where S : Subscriber, Upstream.Failure == S.Failure, Upstream.Output == S.Input
    }
}

extension Publisher {

    /// Specifies the scheduler on which to perform subscribe, cancel, and request operations.
    ///
    /// In contrast with `receive(on:options:)`, which affects downstream messages, `subscribe(on:)` changes the execution context of upstream messages. In the following example, requests to `jsonPublisher` are performed on `backgroundQueue`, but elements received from it are performed on `RunLoop.main`.
    ///
    ///     let ioPerformingPublisher == // Some publisher.
    ///     let uiUpdatingSubscriber == // Some subscriber that updates the UI.
    ///
    ///     ioPerformingPublisher
    ///         .subscribe(on: backgroundQueue)
    ///         .receiveOn(on: RunLoop.main)
    ///         .subscribe(uiUpdatingSubscriber)
    ///
    /// - Parameters:
    ///   - scheduler: The scheduler on which to receive upstream messages.
    ///   - options: Options that customize the delivery of elements.
    /// - Returns: A publisher which performs upstream operations on the specified scheduler.
    public func subscribe<S>(on scheduler: S, options: S.SchedulerOptions? = nil) -> Publishers.SubscribeOn<Self, S> where S : Scheduler
}

extension Publishers {

    /// A publisher that measures and emits the time interval between events received from an upstream publisher.
    public struct MeasureInterval<Upstream, Context> : Publisher where Upstream : Publisher, Context : Scheduler {

        /// The kind of values published by this publisher.
        public typealias Output = Context.SchedulerTimeType.Stride

        /// The kind of errors this publisher might publish.
        ///
        /// Use `Never` if this `Publisher` does not publish errors.
        public typealias Failure = Upstream.Failure

        /// The publisher from which this publisher receives elements.
        public let upstream: Upstream

        /// The scheduler on which to deliver elements.
        public let scheduler: Context

        public init(upstream: Upstream, scheduler: Context)

        /// This function is called to attach the specified `Subscriber` to this `Publisher` by `subscribe(_:)`
        ///
        /// - SeeAlso: `subscribe(_:)`
        /// - Parameters:
        ///     - subscriber: The subscriber to attach to this `Publisher`.
        ///                   once attached it can begin to receive values.
        public func receive<S>(subscriber: S) where S : Subscriber, Upstream.Failure == S.Failure, S.Input == Context.SchedulerTimeType.Stride
    }
}

extension Publisher {

    /// Measures and emits the time interval between events received from an upstream publisher.
    ///
    /// The output type of the returned scheduler is the time interval of the provided scheduler.
    /// - Parameters:
    ///   - scheduler: The scheduler on which to deliver elements.
    ///   - options: Options that customize the delivery of elements.
    /// - Returns: A publisher that emits elements representing the time interval between the elements it receives.
    public func measureInterval<S>(using scheduler: S, options: S.SchedulerOptions? = nil) -> Publishers.MeasureInterval<Self, S> where S : Scheduler
}

extension Publishers {

    /// A publisher that raises a debugger signal when a provided closure needs to stop the process in the debugger.
    ///
    /// When any of the provided closures returns `true`, this publisher raises the `SIGTRAP` signal to stop the process in the debugger.
    /// Otherwise, this publisher passes through values and completions as-is.
    public struct Breakpoint<Upstream> : Publisher where Upstream : Publisher {

        /// The kind of values published by this publisher.
        public typealias Output = Upstream.Output

        /// The kind of errors this publisher might publish.
        ///
        /// Use `Never` if this `Publisher` does not publish errors.
        public typealias Failure = Upstream.Failure

        /// The publisher from which this publisher receives elements.
        public let upstream: Upstream

        /// A closure that executes when the publisher receives a subscription, and can raise a debugger signal by returning a true Boolean value.
        public let receiveSubscription: ((Subscription) -> Bool)?

        /// A closure that executes when the publisher receives output from the upstream publisher, and can raise a debugger signal by returning a true Boolean value.
        public let receiveOutput: ((Upstream.Output) -> Bool)?

        /// A closure that executes when the publisher receives completion, and can raise a debugger signal by returning a true Boolean value.
        public let receiveCompletion: ((Subscribers.Completion<Upstream.Failure>) -> Bool)?

        /// Creates a breakpoint publisher with the provided upstream publisher and breakpoint-raising closures.
        ///
        /// - Parameters:
        ///   - upstream: The publisher from which this publisher receives elements.
        ///   - receiveSubscription: A closure that executes when the publisher receives a subscription, and can raise a debugger signal by returning a true Boolean value.
        ///   - receiveOutput: A closure that executes when the publisher receives output from the upstream publisher, and can raise a debugger signal by returning a true Boolean value.
        ///   - receiveCompletion: A closure that executes when the publisher receives completion, and can raise a debugger signal by returning a true Boolean value.
        public init(upstream: Upstream, receiveSubscription: ((Subscription) -> Bool)? = nil, receiveOutput: ((Upstream.Output) -> Bool)? = nil, receiveCompletion: ((Subscribers.Completion<Publishers.Breakpoint<Upstream>.Failure>) -> Bool)? = nil)

        /// This function is called to attach the specified `Subscriber` to this `Publisher` by `subscribe(_:)`
        ///
        /// - SeeAlso: `subscribe(_:)`
        /// - Parameters:
        ///     - subscriber: The subscriber to attach to this `Publisher`.
        ///                   once attached it can begin to receive values.
        public func receive<S>(subscriber: S) where S : Subscriber, Upstream.Failure == S.Failure, Upstream.Output == S.Input
    }
}

extension Publisher {

    /// Raises a debugger signal when a provided closure needs to stop the process in the debugger.
    ///
    /// When any of the provided closures returns `true`, this publisher raises the `SIGTRAP` signal to stop the process in the debugger.
    /// Otherwise, this publisher passes through values and completions as-is.
    ///
    /// - Parameters:
    ///   - receiveSubscription: A closure that executes when when the publisher receives a subscription. Return `true` from this closure to raise `SIGTRAP`, or false to continue.
    ///   - receiveOutput: A closure that executes when when the publisher receives a value. Return `true` from this closure to raise `SIGTRAP`, or false to continue.
    ///   - receiveCompletion: A closure that executes when when the publisher receives a completion. Return `true` from this closure to raise `SIGTRAP`, or false to continue.
    /// - Returns: A publisher that raises a debugger signal when one of the provided closures returns `true`.
    public func breakpoint(receiveSubscription: ((Subscription) -> Bool)? = nil, receiveOutput: ((Self.Output) -> Bool)? = nil, receiveCompletion: ((Subscribers.Completion<Self.Failure>) -> Bool)? = nil) -> Publishers.Breakpoint<Self>

    /// Raises a debugger signal upon receiving a failure.
    ///
    /// When the upstream publisher fails with an error, this publisher raises the `SIGTRAP` signal, which stops the process in the debugger.
    /// Otherwise, this publisher passes through values and completions as-is.
    /// - Returns: A publisher that raises a debugger signal upon receiving a failure.
    public func breakpointOnError() -> Publishers.Breakpoint<Self>
}

extension Publishers {

    /// A publisher that publishes a single Boolean value that indicates whether all received elements pass a given predicate.
    public struct AllSatisfy<Upstream> : Publisher where Upstream : Publisher {

        /// The kind of values published by this publisher.
        public typealias Output = Bool

        /// The kind of errors this publisher might publish.
        ///
        /// Use `Never` if this `Publisher` does not publish errors.
        public typealias Failure = Upstream.Failure

        /// The publisher from which this publisher receives elements.
        public let upstream: Upstream

        /// A closure that evaluates each received element.
        ///
        ///  Return `true` to continue, or `false` to cancel the upstream and finish.
        public let predicate: (Upstream.Output) -> Bool

        public init(upstream: Upstream, predicate: @escaping (Upstream.Output) -> Bool)

        /// This function is called to attach the specified `Subscriber` to this `Publisher` by `subscribe(_:)`
        ///
        /// - SeeAlso: `subscribe(_:)`
        /// - Parameters:
        ///     - subscriber: The subscriber to attach to this `Publisher`.
        ///                   once attached it can begin to receive values.
        public func receive<S>(subscriber: S) where S : Subscriber, Upstream.Failure == S.Failure, S.Input == Publishers.AllSatisfy<Upstream>.Output
    }

    /// A publisher that publishes a single Boolean value that indicates whether all received elements pass a given error-throwing predicate.
    public struct TryAllSatisfy<Upstream> : Publisher where Upstream : Publisher {

        /// The kind of values published by this publisher.
        public typealias Output = Bool

        /// The kind of errors this publisher might publish.
        ///
        /// Use `Never` if this `Publisher` does not publish errors.
        public typealias Failure = Error

        /// The publisher from which this publisher receives elements.
        public let upstream: Upstream

        /// A closure that evaluates each received element.
        ///
        /// Return `true` to continue, or `false` to cancel the upstream and complete. The closure may throw, in which case the publisher cancels the upstream publisher and fails with the thrown error.
        public let predicate: (Upstream.Output) throws -> Bool

        public init(upstream: Upstream, predicate: @escaping (Upstream.Output) throws -> Bool)

        /// This function is called to attach the specified `Subscriber` to this `Publisher` by `subscribe(_:)`
        ///
        /// - SeeAlso: `subscribe(_:)`
        /// - Parameters:
        ///     - subscriber: The subscriber to attach to this `Publisher`.
        ///                   once attached it can begin to receive values.
        public func receive<S>(subscriber: S) where S : Subscriber, S.Failure == Publishers.TryAllSatisfy<Upstream>.Failure, S.Input == Publishers.TryAllSatisfy<Upstream>.Output
    }
}

extension Publisher {

    /// Publishes a single Boolean value that indicates whether all received elements pass a given predicate.
    ///
    /// When this publisher receives an element, it runs the predicate against the element. If the predicate returns `false`, the publisher produces a `false` value and finishes. If the upstream publisher finishes normally, this publisher produces a `true` value and finishes.
    /// As a `reduce`-style operator, this publisher produces at most one value.
    /// Backpressure note: Upon receiving any request greater than zero, this publisher requests unlimited elements from the upstream publisher.
    /// - Parameter predicate: A closure that evaluates each received element. Return `true` to continue, or `false` to cancel the upstream and complete.
    /// - Returns: A publisher that publishes a Boolean value that indicates whether all received elements pass a given predicate.
    public func allSatisfy(_ predicate: @escaping (Self.Output) -> Bool) -> Publishers.AllSatisfy<Self>

    /// Publishes a single Boolean value that indicates whether all received elements pass a given error-throwing predicate.
    ///
    /// When this publisher receives an element, it runs the predicate against the element. If the predicate returns `false`, the publisher produces a `false` value and finishes. If the upstream publisher finishes normally, this publisher produces a `true` value and finishes. If the predicate throws an error, the publisher fails, passing the error to its downstream.
    /// As a `reduce`-style operator, this publisher produces at most one value.
    /// Backpressure note: Upon receiving any request greater than zero, this publisher requests unlimited elements from the upstream publisher.
    /// - Parameter predicate:  A closure that evaluates each received element. Return `true` to continue, or `false` to cancel the upstream and complete. The closure may throw, in which case the publisher cancels the upstream publisher and fails with the thrown error.
    /// - Returns:  A publisher that publishes a Boolean value that indicates whether all received elements pass a given predicate.
    public func tryAllSatisfy(_ predicate: @escaping (Self.Output) throws -> Bool) -> Publishers.TryAllSatisfy<Self>
}

extension Publishers {

    public struct RemoveDuplicates<Upstream> : Publisher where Upstream : Publisher {

        /// The kind of values published by this publisher.
        public typealias Output = Upstream.Output

        /// The kind of errors this publisher might publish.
        ///
        /// Use `Never` if this `Publisher` does not publish errors.
        public typealias Failure = Upstream.Failure

        public let upstream: Upstream

        public let predicate: (Upstream.Output, Upstream.Output) -> Bool

        public init(upstream: Upstream, predicate: @escaping (Publishers.RemoveDuplicates<Upstream>.Output, Publishers.RemoveDuplicates<Upstream>.Output) -> Bool)

        /// This function is called to attach the specified `Subscriber` to this `Publisher` by `subscribe(_:)`
        ///
        /// - SeeAlso: `subscribe(_:)`
        /// - Parameters:
        ///     - subscriber: The subscriber to attach to this `Publisher`.
        ///                   once attached it can begin to receive values.
        public func receive<S>(subscriber: S) where S : Subscriber, Upstream.Failure == S.Failure, Upstream.Output == S.Input
    }

    public struct TryRemoveDuplicates<Upstream> : Publisher where Upstream : Publisher {

        /// The kind of values published by this publisher.
        public typealias Output = Upstream.Output

        /// The kind of errors this publisher might publish.
        ///
        /// Use `Never` if this `Publisher` does not publish errors.
        public typealias Failure = Error

        public let upstream: Upstream

        public let predicate: (Upstream.Output, Upstream.Output) throws -> Bool

        public init(upstream: Upstream, predicate: @escaping (Publishers.TryRemoveDuplicates<Upstream>.Output, Publishers.TryRemoveDuplicates<Upstream>.Output) throws -> Bool)

        /// This function is called to attach the specified `Subscriber` to this `Publisher` by `subscribe(_:)`
        ///
        /// - SeeAlso: `subscribe(_:)`
        /// - Parameters:
        ///     - subscriber: The subscriber to attach to this `Publisher`.
        ///                   once attached it can begin to receive values.
        public func receive<S>(subscriber: S) where S : Subscriber, Upstream.Output == S.Input, S.Failure == Publishers.TryRemoveDuplicates<Upstream>.Failure
    }
}

extension Publisher where Self.Output : Equatable {

    /// Publishes only elements that don’t match the previous element.
    ///
    /// - Returns: A publisher that consumes — rather than publishes — duplicate elements.
    public func removeDuplicates() -> Publishers.RemoveDuplicates<Self>
}

extension Publisher {

    public func removeDuplicates(by predicate: @escaping (Self.Output, Self.Output) -> Bool) -> Publishers.RemoveDuplicates<Self>

    public func tryRemoveDuplicates(by predicate: @escaping (Self.Output, Self.Output) throws -> Bool) -> Publishers.TryRemoveDuplicates<Self>
}

extension Publishers {

    /// A publisher that emits a Boolean value when a specified element is received from its upstream publisher.
    public struct Contains<Upstream> : Publisher where Upstream : Publisher, Upstream.Output : Equatable {

        /// The kind of values published by this publisher.
        public typealias Output = Bool

        /// The kind of errors this publisher might publish.
        ///
        /// Use `Never` if this `Publisher` does not publish errors.
        public typealias Failure = Upstream.Failure

        /// The publisher from which this publisher receives elements.
        public let upstream: Upstream

        /// The element to scan for in the upstream publisher.
        public let output: Upstream.Output

        public init(upstream: Upstream, output: Upstream.Output)

        /// This function is called to attach the specified `Subscriber` to this `Publisher` by `subscribe(_:)`
        ///
        /// - SeeAlso: `subscribe(_:)`
        /// - Parameters:
        ///     - subscriber: The subscriber to attach to this `Publisher`.
        ///                   once attached it can begin to receive values.
        public func receive<S>(subscriber: S) where S : Subscriber, Upstream.Failure == S.Failure, S.Input == Publishers.Contains<Upstream>.Output
    }
}

extension Publisher where Self.Output : Equatable {

    /// Publishes a Boolean value upon receiving an element equal to the argument.
    ///
    /// The contains publisher consumes all received elements until the upstream publisher produces a matching element. At that point, it emits `true` and finishes normally. If the upstream finishes normally without producing a matching element, this publisher emits `false`, then finishes.
    /// - Parameter output: An element to match against.
    /// - Returns: A publisher that emits the Boolean value `true` when the upstream publisher emits a matching value.
    public func contains(_ output: Self.Output) -> Publishers.Contains<Self>
}

extension Publishers {

    /// A publisher that receives and combines the latest elements from two publishers.
    public struct CombineLatest<A, B> : Publisher where A : Publisher, B : Publisher, A.Failure == B.Failure {

        /// The kind of values published by this publisher.
        public typealias Output = (A.Output, B.Output)

        /// The kind of errors this publisher might publish.
        ///
        /// Use `Never` if this `Publisher` does not publish errors.
        public typealias Failure = A.Failure

        public let a: A

        public let b: B

        public init(_ a: A, _ b: B)

        /// This function is called to attach the specified `Subscriber` to this `Publisher` by `subscribe(_:)`
        ///
        /// - SeeAlso: `subscribe(_:)`
        /// - Parameters:
        ///     - subscriber: The subscriber to attach to this `Publisher`.
        ///                   once attached it can begin to receive values.
        public func receive<S>(subscriber: S) where S : Subscriber, B.Failure == S.Failure, S.Input == (A.Output, B.Output)
    }

    /// A publisher that receives and combines the latest elements from three publishers.
    public struct CombineLatest3<A, B, C> : Publisher where A : Publisher, B : Publisher, C : Publisher, A.Failure == B.Failure, B.Failure == C.Failure {

        /// The kind of values published by this publisher.
        public typealias Output = (A.Output, B.Output, C.Output)

        /// The kind of errors this publisher might publish.
        ///
        /// Use `Never` if this `Publisher` does not publish errors.
        public typealias Failure = A.Failure

        public let a: A

        public let b: B

        public let c: C

        public init(_ a: A, _ b: B, _ c: C)

        /// This function is called to attach the specified `Subscriber` to this `Publisher` by `subscribe(_:)`
        ///
        /// - SeeAlso: `subscribe(_:)`
        /// - Parameters:
        ///     - subscriber: The subscriber to attach to this `Publisher`.
        ///                   once attached it can begin to receive values.
        public func receive<S>(subscriber: S) where S : Subscriber, C.Failure == S.Failure, S.Input == (A.Output, B.Output, C.Output)
    }

    /// A publisher that receives and combines the latest elements from four publishers.
    public struct CombineLatest4<A, B, C, D> : Publisher where A : Publisher, B : Publisher, C : Publisher, D : Publisher, A.Failure == B.Failure, B.Failure == C.Failure, C.Failure == D.Failure {

        /// The kind of values published by this publisher.
        public typealias Output = (A.Output, B.Output, C.Output, D.Output)

        /// The kind of errors this publisher might publish.
        ///
        /// Use `Never` if this `Publisher` does not publish errors.
        public typealias Failure = A.Failure

        public let a: A

        public let b: B

        public let c: C

        public let d: D

        public init(_ a: A, _ b: B, _ c: C, _ d: D)

        /// This function is called to attach the specified `Subscriber` to this `Publisher` by `subscribe(_:)`
        ///
        /// - SeeAlso: `subscribe(_:)`
        /// - Parameters:
        ///     - subscriber: The subscriber to attach to this `Publisher`.
        ///                   once attached it can begin to receive values.
        public func receive<S>(subscriber: S) where S : Subscriber, D.Failure == S.Failure, S.Input == (A.Output, B.Output, C.Output, D.Output)
    }
}

extension Publisher {

    /// Subscribes to an additional publisher and publishes a tuple upon receiving output from either publisher.
    ///
    /// The combined publisher passes through any requests to *all* upstream publishers. However, it still obeys the demand-fulfilling rule of only sending the request amount downstream. If the demand isn’t `.unlimited`, it drops values from upstream publishers. It implements this by using a buffer size of 1 for each upstream, and holds the most recent value in each buffer.
    /// All upstream publishers need to finish for this publisher to finsh. If an upstream publisher never publishes a value, this publisher never finishes.
    /// If any of the combined publishers terminates with a failure, this publisher also fails.
    /// - Parameters:
    ///   - other: Another publisher to combine with this one.
    /// - Returns: A publisher that receives and combines elements from this and another publisher.
    public func combineLatest<P>(_ other: P) -> Publishers.CombineLatest<Self, P> where P : Publisher, Self.Failure == P.Failure

    /// Subscribes to an additional publisher and invokes a closure upon receiving output from either publisher.
    ///
    /// The combined publisher passes through any requests to *all* upstream publishers. However, it still obeys the demand-fulfilling rule of only sending the request amount downstream. If the demand isn’t `.unlimited`, it drops values from upstream publishers. It implements this by using a buffer size of 1 for each upstream, and holds the most recent value in each buffer.
    /// All upstream publishers need to finish for this publisher to finsh. If an upstream publisher never publishes a value, this publisher never finishes.
    /// If any of the combined publishers terminates with a failure, this publisher also fails.
    /// - Parameters:
    ///   - other: Another publisher to combine with this one.
    ///   - transform: A closure that receives the most recent value from each publisher and returns a new value to publish.
    /// - Returns: A publisher that receives and combines elements from this and another publisher.
    public func combineLatest<P, T>(_ other: P, _ transform: @escaping (Self.Output, P.Output) -> T) -> Publishers.Map<Publishers.CombineLatest<Self, P>, T> where P : Publisher, Self.Failure == P.Failure

    /// Subscribes to two additional publishers and publishes a tuple upon receiving output from any of the publishers.
    ///
    /// The combined publisher passes through any requests to *all* upstream publishers. However, it still obeys the demand-fulfilling rule of only sending the request amount downstream. If the demand isn’t `.unlimited`, it drops values from upstream publishers. It implements this by using a buffer size of 1 for each upstream, and holds the most recent value in each buffer.
    /// All upstream publishers need to finish for this publisher to finish. If an upstream publisher never publishes a value, this publisher never finishes.
    /// If any of the combined publishers terminates with a failure, this publisher also fails.
    /// - Parameters:
    ///   - publisher1: A second publisher to combine with this one.
    ///   - publisher2: A third publisher to combine with this one.
    /// - Returns: A publisher that receives and combines elements from this publisher and two other publishers.
    public func combineLatest<P, Q>(_ publisher1: P, _ publisher2: Q) -> Publishers.CombineLatest3<Self, P, Q> where P : Publisher, Q : Publisher, Self.Failure == P.Failure, P.Failure == Q.Failure

    /// Subscribes to two additional publishers and invokes a closure upon receiving output from any of the publishers.
    ///
    /// The combined publisher passes through any requests to *all* upstream publishers. However, it still obeys the demand-fulfilling rule of only sending the request amount downstream. If the demand isn’t `.unlimited`, it drops values from upstream publishers. It implements this by using a buffer size of 1 for each upstream, and holds the most recent value in each buffer.
    /// All upstream publishers need to finish for this publisher to finish. If an upstream publisher never publishes a value, this publisher never finishes.
    /// If any of the combined publishers terminates with a failure, this publisher also fails.
    /// - Parameters:
    ///   - publisher1: A second publisher to combine with this one.
    ///   - publisher2: A third publisher to combine with this one.
    ///   - transform: A closure that receives the most recent value from each publisher and returns a new value to publish.
    /// - Returns: A publisher that receives and combines elements from this publisher and two other publishers.
    public func combineLatest<P, Q, T>(_ publisher1: P, _ publisher2: Q, _ transform: @escaping (Self.Output, P.Output, Q.Output) -> T) -> Publishers.Map<Publishers.CombineLatest3<Self, P, Q>, T> where P : Publisher, Q : Publisher, Self.Failure == P.Failure, P.Failure == Q.Failure

    /// Subscribes to three additional publishers and publishes a tuple upon receiving output from any of the publishers.
    ///
    /// The combined publisher passes through any requests to *all* upstream publishers. However, it still obeys the demand-fulfilling rule of only sending the request amount downstream. If the demand isn’t `.unlimited`, it drops values from upstream publishers. It implements this by using a buffer size of 1 for each upstream, and holds the most recent value in each buffer.
    /// All upstream publishers need to finish for this publisher to finish. If an upstream publisher never publishes a value, this publisher never finishes.
    /// If any of the combined publishers terminates with a failure, this publisher also fails.
    /// - Parameters:
    ///   - publisher1: A second publisher to combine with this one.
    ///   - publisher2: A third publisher to combine with this one.
    ///   - publisher3: A fourth publisher to combine with this one.
    /// - Returns: A publisher that receives and combines elements from this publisher and three other publishers.
    public func combineLatest<P, Q, R>(_ publisher1: P, _ publisher2: Q, _ publisher3: R) -> Publishers.CombineLatest4<Self, P, Q, R> where P : Publisher, Q : Publisher, R : Publisher, Self.Failure == P.Failure, P.Failure == Q.Failure, Q.Failure == R.Failure

    /// Subscribes to three additional publishers and invokes a closure upon receiving output from any of the publishers.
    ///
    /// The combined publisher passes through any requests to *all* upstream publishers. However, it still obeys the demand-fulfilling rule of only sending the request amount downstream. If the demand isn’t `.unlimited`, it drops values from upstream publishers. It implements this by using a buffer size of 1 for each upstream, and holds the most recent value in each buffer.
    /// All upstream publishers need to finish for this publisher to finish. If an upstream publisher never publishes a value, this publisher never finishes.
    /// If any of the combined publishers terminates with a failure, this publisher also fails.
    /// - Parameters:
    ///   - publisher1: A second publisher to combine with this one.
    ///   - publisher2: A third publisher to combine with this one.
    ///   - publisher3: A fourth publisher to combine with this one.
    ///   - transform: A closure that receives the most recent value from each publisher and returns a new value to publish.
    /// - Returns: A publisher that receives and combines elements from this publisher and three other publishers.
    public func combineLatest<P, Q, R, T>(_ publisher1: P, _ publisher2: Q, _ publisher3: R, _ transform: @escaping (Self.Output, P.Output, Q.Output, R.Output) -> T) -> Publishers.Map<Publishers.CombineLatest4<Self, P, Q, R>, T> where P : Publisher, Q : Publisher, R : Publisher, Self.Failure == P.Failure, P.Failure == Q.Failure, Q.Failure == R.Failure
}

extension Publishers {

    /// A publisher that automatically connects and disconnects from this connectable publisher.
    public class Autoconnect<Upstream> : Publisher where Upstream : ConnectablePublisher {

        /// The kind of values published by this publisher.
        public typealias Output = Upstream.Output

        /// The kind of errors this publisher might publish.
        ///
        /// Use `Never` if this `Publisher` does not publish errors.
        public typealias Failure = Upstream.Failure

        /// The publisher from which this publisher receives elements.
        final public let upstream: Upstream

        public init(upstream: Upstream)

        /// This function is called to attach the specified `Subscriber` to this `Publisher` by `subscribe(_:)`
        ///
        /// - SeeAlso: `subscribe(_:)`
        /// - Parameters:
        ///     - subscriber: The subscriber to attach to this `Publisher`.
        ///                   once attached it can begin to receive values.
        public func receive<S>(subscriber: S) where S : Subscriber, Upstream.Failure == S.Failure, Upstream.Output == S.Input
    }
}

extension Publishers {

    /// A publisher that republishes elements while a predicate closure indicates publishing should continue.
    public struct PrefixWhile<Upstream> : Publisher where Upstream : Publisher {

        /// The kind of values published by this publisher.
        public typealias Output = Upstream.Output

        /// The kind of errors this publisher might publish.
        ///
        /// Use `Never` if this `Publisher` does not publish errors.
        public typealias Failure = Upstream.Failure

        /// The publisher from which this publisher receives elements.
        public let upstream: Upstream

        /// The closure that determines whether whether publishing should continue.
        public let predicate: (Upstream.Output) -> Bool

        public init(upstream: Upstream, predicate: @escaping (Publishers.PrefixWhile<Upstream>.Output) -> Bool)

        /// This function is called to attach the specified `Subscriber` to this `Publisher` by `subscribe(_:)`
        ///
        /// - SeeAlso: `subscribe(_:)`
        /// - Parameters:
        ///     - subscriber: The subscriber to attach to this `Publisher`.
        ///                   once attached it can begin to receive values.
        public func receive<S>(subscriber: S) where S : Subscriber, Upstream.Failure == S.Failure, Upstream.Output == S.Input
    }

    /// A publisher that republishes elements while an error-throwing predicate closure indicates publishing should continue.
    public struct TryPrefixWhile<Upstream> : Publisher where Upstream : Publisher {

        /// The kind of values published by this publisher.
        public typealias Output = Upstream.Output

        /// The kind of errors this publisher might publish.
        ///
        /// Use `Never` if this `Publisher` does not publish errors.
        public typealias Failure = Error

        /// The publisher from which this publisher receives elements.
        public let upstream: Upstream

        /// The error-throwing closure that determines whether publishing should continue.
        public let predicate: (Upstream.Output) throws -> Bool

        public init(upstream: Upstream, predicate: @escaping (Publishers.TryPrefixWhile<Upstream>.Output) throws -> Bool)

        /// This function is called to attach the specified `Subscriber` to this `Publisher` by `subscribe(_:)`
        ///
        /// - SeeAlso: `subscribe(_:)`
        /// - Parameters:
        ///     - subscriber: The subscriber to attach to this `Publisher`.
        ///                   once attached it can begin to receive values.
        public func receive<S>(subscriber: S) where S : Subscriber, Upstream.Output == S.Input, S.Failure == Publishers.TryPrefixWhile<Upstream>.Failure
    }
}

extension Publisher {

    /// Republishes elements up to the specified maximum count.
    ///
    /// - Parameter maxLength: The maximum number of elements to republish.
    /// - Returns: A publisher that publishes up to the specified number of elements before completing.
    public func prefix(_ maxLength: Int) -> Publishers.Output<Self>
}

extension Publisher {

    /// Republishes elements while a predicate closure indicates publishing should continue.
    ///
    /// The publisher finishes when the closure returns `false`.
    ///
    /// - Parameter predicate: A closure that takes an element as its parameter and returns a Boolean value indicating whether publishing should continue.
    /// - Returns: A publisher that passes through elements until the predicate indicates publishing should finish.
    public func prefix(while predicate: @escaping (Self.Output) -> Bool) -> Publishers.PrefixWhile<Self>

    /// Republishes elements while a error-throwing predicate closure indicates publishing should continue.
    ///
    /// The publisher finishes when the closure returns `false`. If the closure throws, the publisher fails with the thrown error.
    ///
    /// - Parameter predicate: A closure that takes an element as its parameter and returns a Boolean value indicating whether publishing should continue.
    /// - Returns: A publisher that passes through elements until the predicate throws or indicates publishing should finish.
    public func tryPrefix(while predicate: @escaping (Self.Output) throws -> Bool) -> Publishers.TryPrefixWhile<Self>
}

/// A publisher that eventually produces one value and then finishes or fails.
final public class Future<Output, Failure> : Publisher where Failure : Error {

    public typealias Promise = (Result<Output, Failure>) -> Void

    public init(_ attemptToFulfill: @escaping (@escaping Future<Output, Failure>.Promise) -> Void)

    /// This function is called to attach the specified `Subscriber` to this `Publisher` by `subscribe(_:)`
    ///
    /// - SeeAlso: `subscribe(_:)`
    /// - Parameters:
    ///     - subscriber: The subscriber to attach to this `Publisher`.
    ///                   once attached it can begin to receive values.
    final public func receive<S>(subscriber: S) where Output == S.Input, Failure == S.Failure, S : Subscriber
}

extension Publishers {

    /// A publisher that emits a Boolean value upon receiving an element that satisfies the predicate closure.
    public struct ContainsWhere<Upstream> : Publisher where Upstream : Publisher {

        /// The kind of values published by this publisher.
        public typealias Output = Bool

        /// The kind of errors this publisher might publish.
        ///
        /// Use `Never` if this `Publisher` does not publish errors.
        public typealias Failure = Upstream.Failure

        /// The publisher from which this publisher receives elements.
        public let upstream: Upstream

        /// The closure that determines whether the publisher should consider an element as a match.
        public let predicate: (Upstream.Output) -> Bool

        public init(upstream: Upstream, predicate: @escaping (Upstream.Output) -> Bool)

        /// This function is called to attach the specified `Subscriber` to this `Publisher` by `subscribe(_:)`
        ///
        /// - SeeAlso: `subscribe(_:)`
        /// - Parameters:
        ///     - subscriber: The subscriber to attach to this `Publisher`.
        ///                   once attached it can begin to receive values.
        public func receive<S>(subscriber: S) where S : Subscriber, Upstream.Failure == S.Failure, S.Input == Publishers.ContainsWhere<Upstream>.Output
    }

    /// A publisher that emits a Boolean value upon receiving an element that satisfies the throwing predicate closure.
    public struct TryContainsWhere<Upstream> : Publisher where Upstream : Publisher {

        /// The kind of values published by this publisher.
        public typealias Output = Bool

        /// The kind of errors this publisher might publish.
        ///
        /// Use `Never` if this `Publisher` does not publish errors.
        public typealias Failure = Error

        /// The publisher from which this publisher receives elements.
        public let upstream: Upstream

        /// The error-throwing closure that determines whether this publisher should emit a `true` element.
        public let predicate: (Upstream.Output) throws -> Bool

        public init(upstream: Upstream, predicate: @escaping (Upstream.Output) throws -> Bool)

        /// This function is called to attach the specified `Subscriber` to this `Publisher` by `subscribe(_:)`
        ///
        /// - SeeAlso: `subscribe(_:)`
        /// - Parameters:
        ///     - subscriber: The subscriber to attach to this `Publisher`.
        ///                   once attached it can begin to receive values.
        public func receive<S>(subscriber: S) where S : Subscriber, S.Failure == Publishers.TryContainsWhere<Upstream>.Failure, S.Input == Publishers.TryContainsWhere<Upstream>.Output
    }
}

extension Publisher {

    /// Publishes a Boolean value upon receiving an element that satisfies the predicate closure.
    ///
    /// This operator consumes elements produced from the upstream publisher until the upstream publisher produces a matching element.
    /// - Parameter predicate: A closure that takes an element as its parameter and returns a Boolean value indicating whether the element satisfies the closure’s comparison logic.
    /// - Returns: A publisher that emits the Boolean value `true` when the upstream  publisher emits a matching value.
    public func contains(where predicate: @escaping (Self.Output) -> Bool) -> Publishers.ContainsWhere<Self>

    /// Publishes a Boolean value upon receiving an element that satisfies the throwing predicate closure.
    ///
    /// This operator consumes elements produced from the upstream publisher until the upstream publisher produces a matching element. If the closure throws, the stream fails with an error.
    /// - Parameter predicate: A closure that takes an element as its parameter and returns a Boolean value indicating whether the element satisfies the closure’s comparison logic.
    /// - Returns: A publisher that emits the Boolean value `true` when the upstream publisher emits a matching value.
    public func tryContains(where predicate: @escaping (Self.Output) throws -> Bool) -> Publishers.TryContainsWhere<Self>
}

extension Publishers {

    public struct MakeConnectable<Upstream> : ConnectablePublisher where Upstream : Publisher {

        /// The kind of values published by this publisher.
        public typealias Output = Upstream.Output

        /// The kind of errors this publisher might publish.
        ///
        /// Use `Never` if this `Publisher` does not publish errors.
        public typealias Failure = Upstream.Failure

        public init(upstream: Upstream)

        /// This function is called to attach the specified `Subscriber` to this `Publisher` by `subscribe(_:)`
        ///
        /// - SeeAlso: `subscribe(_:)`
        /// - Parameters:
        ///     - subscriber: The subscriber to attach to this `Publisher`.
        ///                   once attached it can begin to receive values.
        public func receive<S>(subscriber: S) where S : Subscriber, Upstream.Failure == S.Failure, Upstream.Output == S.Input

        /// Connects to the publisher and returns a `Cancellable` instance with which to cancel publishing.
        ///
        /// - Returns: A `Cancellable` instance that can be used to cancel publishing.
        public func connect() -> Cancellable
    }
}

extension Publisher where Self.Failure == Never {

    /// Creates a connectable wrapper around the publisher.
    ///
    /// - Returns: A `ConnectablePublisher` wrapping this publisher.
    public func makeConnectable() -> Publishers.MakeConnectable<Self>
}

extension Publishers {

    /// A strategy for collecting received elements.
    ///
    /// - byTime: Collect and periodically publish items.
    /// - byTimeOrCount: Collect and publish items, either periodically or when a buffer reaches its maximum size.
    public enum TimeGroupingStrategy<Context> where Context : Scheduler {

        case byTime(Context, Context.SchedulerTimeType.Stride)

        case byTimeOrCount(Context, Context.SchedulerTimeType.Stride, Int)
    }

    /// A publisher that buffers and periodically publishes its items.
    public struct CollectByTime<Upstream, Context> : Publisher where Upstream : Publisher, Context : Scheduler {

        /// The kind of values published by this publisher.
        public typealias Output = [Upstream.Output]

        /// The kind of errors this publisher might publish.
        ///
        /// Use `Never` if this `Publisher` does not publish errors.
        public typealias Failure = Upstream.Failure

        /// The publisher that this publisher receives elements from.
        public let upstream: Upstream

        /// The strategy with which to collect and publish elements.
        public let strategy: Publishers.TimeGroupingStrategy<Context>

        /// `Scheduler` options to use for the strategy.
        public let options: Context.SchedulerOptions?

        public init(upstream: Upstream, strategy: Publishers.TimeGroupingStrategy<Context>, options: Context.SchedulerOptions?)

        /// This function is called to attach the specified `Subscriber` to this `Publisher` by `subscribe(_:)`
        ///
        /// - SeeAlso: `subscribe(_:)`
        /// - Parameters:
        ///     - subscriber: The subscriber to attach to this `Publisher`.
        ///                   once attached it can begin to receive values.
        public func receive<S>(subscriber: S) where S : Subscriber, Upstream.Failure == S.Failure, S.Input == [Upstream.Output]
    }

    /// A publisher that buffers items.
    public struct Collect<Upstream> : Publisher where Upstream : Publisher {

        /// The kind of values published by this publisher.
        public typealias Output = [Upstream.Output]

        /// The kind of errors this publisher might publish.
        ///
        /// Use `Never` if this `Publisher` does not publish errors.
        public typealias Failure = Upstream.Failure

        /// The publisher that this publisher receives elements from.
        public let upstream: Upstream

        public init(upstream: Upstream)

        /// This function is called to attach the specified `Subscriber` to this `Publisher` by `subscribe(_:)`
        ///
        /// - SeeAlso: `subscribe(_:)`
        /// - Parameters:
        ///     - subscriber: The subscriber to attach to this `Publisher`.
        ///                   once attached it can begin to receive values.
        public func receive<S>(subscriber: S) where S : Subscriber, Upstream.Failure == S.Failure, S.Input == [Upstream.Output]
    }

    /// A publisher that buffers a maximum number of items.
    public struct CollectByCount<Upstream> : Publisher where Upstream : Publisher {

        /// The kind of values published by this publisher.
        public typealias Output = [Upstream.Output]

        /// The kind of errors this publisher might publish.
        ///
        /// Use `Never` if this `Publisher` does not publish errors.
        public typealias Failure = Upstream.Failure

        /// The publisher from which this publisher receives elements.
        public let upstream: Upstream

        ///  The maximum number of received elements to buffer before publishing.
        public let count: Int

        public init(upstream: Upstream, count: Int)

        /// This function is called to attach the specified `Subscriber` to this `Publisher` by `subscribe(_:)`
        ///
        /// - SeeAlso: `subscribe(_:)`
        /// - Parameters:
        ///     - subscriber: The subscriber to attach to this `Publisher`.
        ///                   once attached it can begin to receive values.
        public func receive<S>(subscriber: S) where S : Subscriber, Upstream.Failure == S.Failure, S.Input == [Upstream.Output]
    }
}

extension Publisher {

    /// Collects all received elements, and emits a single array of the collection when the upstream publisher finishes.
    ///
    /// If the upstream publisher fails with an error, this publisher forwards the error to the downstream receiver instead of sending its output.
    /// This publisher requests an unlimited number of elements from the upstream publisher. It only sends the collected array to its downstream after a request whose demand is greater than 0 items.
    /// Note: This publisher uses an unbounded amount of memory to store the received values.
    ///
    /// - Returns: A publisher that collects all received items and returns them as an array upon completion.
    public func collect() -> Publishers.Collect<Self>

    /// Collects up to the specified number of elements, and then emits a single array of the collection.
    ///
    /// If the upstream publisher finishes before filling the buffer, this publisher sends an array of all the items it has received. This may be fewer than `count` elements.
    /// If the upstream publisher fails with an error, this publisher forwards the error to the downstream receiver instead of sending its output.
    /// Note: When this publisher receives a request for `.max(n)` elements, it requests `.max(count * n)` from the upstream publisher.
    /// - Parameter count: The maximum number of received elements to buffer before publishing.
    /// - Returns: A publisher that collects up to the specified number of elements, and then publishes them as an array.
    public func collect(_ count: Int) -> Publishers.CollectByCount<Self>

    /// Collects elements by a given strategy, and emits a single array of the collection.
    ///
    /// If the upstream publisher finishes before filling the buffer, this publisher sends an array of all the items it has received. This may be fewer than `count` elements.
    /// If the upstream publisher fails with an error, this publisher forwards the error to the downstream receiver instead of sending its output.
    /// Note: When this publisher receives a request for `.max(n)` elements, it requests `.max(count * n)` from the upstream publisher.
    /// - Parameters:
    ///   - strategy: The strategy with which to collect and publish elements.
    ///   - options: `Scheduler` options to use for the strategy.
    /// - Returns: A publisher that collects elements by a given strategy, and emits a single array of the collection.
    public func collect<S>(_ strategy: Publishers.TimeGroupingStrategy<S>, options: S.SchedulerOptions? = nil) -> Publishers.CollectByTime<Self, S> where S : Scheduler
}

extension Publishers {

    /// A publisher that delivers elements to its downstream subscriber on a specific scheduler.
    public struct ReceiveOn<Upstream, Context> : Publisher where Upstream : Publisher, Context : Scheduler {

        /// The kind of values published by this publisher.
        public typealias Output = Upstream.Output

        /// The kind of errors this publisher might publish.
        ///
        /// Use `Never` if this `Publisher` does not publish errors.
        public typealias Failure = Upstream.Failure

        /// The publisher from which this publisher receives elements.
        public let upstream: Upstream

        /// The scheduler the publisher is to use for element delivery.
        public let scheduler: Context

        /// Scheduler options that customize the delivery of elements.
        public let options: Context.SchedulerOptions?

        public init(upstream: Upstream, scheduler: Context, options: Context.SchedulerOptions?)

        /// This function is called to attach the specified `Subscriber` to this `Publisher` by `subscribe(_:)`
        ///
        /// - SeeAlso: `subscribe(_:)`
        /// - Parameters:
        ///     - subscriber: The subscriber to attach to this `Publisher`.
        ///                   once attached it can begin to receive values.
        public func receive<S>(subscriber: S) where S : Subscriber, Upstream.Failure == S.Failure, Upstream.Output == S.Input
    }
}

extension Publisher {

    /// Specifies the scheduler on which to receive elements from the publisher.
    ///
    /// You use the `receive(on:options:)` operator to receive results on a specific scheduler, such as performing UI work on the main run loop.
    /// In contrast with `subscribe(on:options:)`, which affects upstream messages, `receive(on:options:)` changes the execution context of downstream messages. In the following example, requests to `jsonPublisher` are performed on `backgroundQueue`, but elements received from it are performed on `RunLoop.main`.
    ///
    ///     let jsonPublisher = MyJSONLoaderPublisher() // Some publisher.
    ///     let labelUpdater = MyLabelUpdateSubscriber() // Some subscriber that updates the UI.
    ///
    ///     jsonPublisher
    ///         .subscribe(on: backgroundQueue)
    ///         .receiveOn(on: RunLoop.main)
    ///         .subscribe(labelUpdater)
    ///
    /// - Parameters:
    ///   - scheduler: The scheduler the publisher is to use for element delivery.
    ///   - options: Scheduler options that customize the element delivery.
    /// - Returns: A publisher that delivers elements using the specified scheduler.
    public func receive<S>(on scheduler: S, options: S.SchedulerOptions? = nil) -> Publishers.ReceiveOn<Self, S> where S : Scheduler
}

extension Publishers {

    public struct PrefixUntilOutput<Upstream, Other> : Publisher where Upstream : Publisher, Other : Publisher {

        /// The kind of values published by this publisher.
        public typealias Output = Upstream.Output

        /// The kind of errors this publisher might publish.
        ///
        /// Use `Never` if this `Publisher` does not publish errors.
        public typealias Failure = Upstream.Failure

        /// The publisher from which this publisher receives elements.
        public let upstream: Upstream

        /// Another publisher, whose first output causes this publisher to finish.
        public let other: Other

        public init(upstream: Upstream, other: Other)

        /// This function is called to attach the specified `Subscriber` to this `Publisher` by `subscribe(_:)`
        ///
        /// - SeeAlso: `subscribe(_:)`
        /// - Parameters:
        ///     - subscriber: The subscriber to attach to this `Publisher`.
        ///                   once attached it can begin to receive values.
        public func receive<S>(subscriber: S) where S : Subscriber, Upstream.Failure == S.Failure, Upstream.Output == S.Input
    }
}

extension Publisher {

    /// Republishes elements until another publisher emits an element.
    ///
    /// After the second publisher publishes an element, the publisher returned by this method finishes.
    ///
    /// - Parameter publisher: A second publisher.
    /// - Returns: A publisher that republishes elements until the second publisher publishes an element.
    public func prefix<P>(untilOutputFrom publisher: P) -> Publishers.PrefixUntilOutput<Self, P> where P : Publisher
}

extension Publishers {

    /// A publisher that applies a closure to all received elements and produces an accumulated value when the upstream publisher finishes.
    public struct Reduce<Upstream, Output> : Publisher where Upstream : Publisher {

        /// The kind of errors this publisher might publish.
        ///
        /// Use `Never` if this `Publisher` does not publish errors.
        public typealias Failure = Upstream.Failure

        /// The publisher from which this publisher receives elements.
        public let upstream: Upstream

        /// The initial value provided on the first invocation of the closure.
        public let initial: Output

        /// A closure that takes the previously-accumulated value and the next element from the upstream publisher to produce a new value.
        public let nextPartialResult: (Output, Upstream.Output) -> Output

        public init(upstream: Upstream, initial: Output, nextPartialResult: @escaping (Output, Upstream.Output) -> Output)

        /// This function is called to attach the specified `Subscriber` to this `Publisher` by `subscribe(_:)`
        ///
        /// - SeeAlso: `subscribe(_:)`
        /// - Parameters:
        ///     - subscriber: The subscriber to attach to this `Publisher`.
        ///                   once attached it can begin to receive values.
        public func receive<S>(subscriber: S) where Output == S.Input, S : Subscriber, Upstream.Failure == S.Failure
    }

    /// A publisher that applies an error-throwing closure to all received elements and produces an accumulated value when the upstream publisher finishes.
    public struct TryReduce<Upstream, Output> : Publisher where Upstream : Publisher {

        /// The kind of errors this publisher might publish.
        ///
        /// Use `Never` if this `Publisher` does not publish errors.
        public typealias Failure = Error

        /// The publisher from which this publisher receives elements.
        public let upstream: Upstream

        /// The initial value provided on the first invocation of the closure.
        public let initial: Output

        /// An error-throwing closure that takes the previously-accumulated value and the next element from the upstream to produce a new value.
        ///
        /// If this closure throws an error, the publisher fails and passes the error to its subscriber.
        public let nextPartialResult: (Output, Upstream.Output) throws -> Output

        public init(upstream: Upstream, initial: Output, nextPartialResult: @escaping (Output, Upstream.Output) throws -> Output)

        /// This function is called to attach the specified `Subscriber` to this `Publisher` by `subscribe(_:)`
        ///
        /// - SeeAlso: `subscribe(_:)`
        /// - Parameters:
        ///     - subscriber: The subscriber to attach to this `Publisher`.
        ///                   once attached it can begin to receive values.
        public func receive<S>(subscriber: S) where Output == S.Input, S : Subscriber, S.Failure == Publishers.TryReduce<Upstream, Output>.Failure
    }
}

extension Publisher {

    /// Applies a closure that accumulates each element of a stream and publishes a final result upon completion.
    ///
    /// - Parameters:
    ///   - initialResult: The value the closure receives the first time it is called.
    ///   - nextPartialResult: A closure that takes the previously-accumulated value and the next element from the upstream publisher to produce a new value.
    /// - Returns: A publisher that applies the closure to all received elements and produces an accumulated value when the upstream publisher finishes.
    public func reduce<T>(_ initialResult: T, _ nextPartialResult: @escaping (T, Self.Output) -> T) -> Publishers.Reduce<Self, T>

    /// Applies an error-throwing closure that accumulates each element of a stream and publishes a final result upon completion.
    ///
    /// If the closure throws an error, the publisher fails, passing the error to its subscriber.
    /// - Parameters:
    ///   - initialResult: The value the closure receives the first time it is called.
    ///   - nextPartialResult: An error-throwing closure that takes the previously-accumulated value and the next element from the upstream publisher to produce a new value.
    /// - Returns: A publisher that applies the closure to all received elements and produces an accumulated value when the upstream publisher finishes.
    public func tryReduce<T>(_ initialResult: T, _ nextPartialResult: @escaping (T, Self.Output) throws -> T) -> Publishers.TryReduce<Self, T>
}

extension Publishers {

    /// A publisher that republishes all non-`nil` results of calling a closure with each received element.
    public struct CompactMap<Upstream, Output> : Publisher where Upstream : Publisher {

        /// The kind of errors this publisher might publish.
        ///
        /// Use `Never` if this `Publisher` does not publish errors.
        public typealias Failure = Upstream.Failure

        /// The publisher from which this publisher receives elements.
        public let upstream: Upstream

        /// A closure that receives values from the upstream publisher and returns optional values.
        public let transform: (Upstream.Output) -> Output?

        public init(upstream: Upstream, transform: @escaping (Upstream.Output) -> Output?)

        /// This function is called to attach the specified `Subscriber` to this `Publisher` by `subscribe(_:)`
        ///
        /// - SeeAlso: `subscribe(_:)`
        /// - Parameters:
        ///     - subscriber: The subscriber to attach to this `Publisher`.
        ///                   once attached it can begin to receive values.
        public func receive<S>(subscriber: S) where Output == S.Input, S : Subscriber, Upstream.Failure == S.Failure
    }

    /// A publisher that republishes all non-`nil` results of calling an error-throwing closure with each received element.
    public struct TryCompactMap<Upstream, Output> : Publisher where Upstream : Publisher {

        /// The kind of errors this publisher might publish.
        ///
        /// Use `Never` if this `Publisher` does not publish errors.
        public typealias Failure = Error

        /// The publisher from which this publisher receives elements.
        public let upstream: Upstream

        /// An error-throwing closure that receives values from the upstream publisher and returns optional values.
        ///
        /// If this closure throws an error, the publisher fails.
        public let transform: (Upstream.Output) throws -> Output?

        public init(upstream: Upstream, transform: @escaping (Upstream.Output) throws -> Output?)

        /// This function is called to attach the specified `Subscriber` to this `Publisher` by `subscribe(_:)`
        ///
        /// - SeeAlso: `subscribe(_:)`
        /// - Parameters:
        ///     - subscriber: The subscriber to attach to this `Publisher`.
        ///                   once attached it can begin to receive values.
        public func receive<S>(subscriber: S) where Output == S.Input, S : Subscriber, S.Failure == Publishers.TryCompactMap<Upstream, Output>.Failure
    }
}

extension Publisher {

    /// Calls a closure with each received element and publishes any returned optional that has a value.
    ///
    /// - Parameter transform: A closure that receives a value and returns an optional value.
    /// - Returns: A publisher that republishes all non-`nil` results of calling the transform closure.
    public func compactMap<T>(_ transform: @escaping (Self.Output) -> T?) -> Publishers.CompactMap<Self, T>

    /// Calls an error-throwing closure with each received element and publishes any returned optional that has a value.
    ///
    /// If the closure throws an error, the publisher cancels the upstream and sends the thrown error to the downstream receiver as a `Failure`.
    /// - Parameter transform: an error-throwing closure that receives a value and returns an optional value.
    /// - Returns: A publisher that republishes all non-`nil` results of calling the transform closure.
    public func tryCompactMap<T>(_ transform: @escaping (Self.Output) throws -> T?) -> Publishers.TryCompactMap<Self, T>
}

extension Publishers {

    /// A publisher created by applying the merge function to two upstream publishers.
    public struct Merge<A, B> : Publisher where A : Publisher, B : Publisher, A.Failure == B.Failure, A.Output == B.Output {

        /// The kind of values published by this publisher.
        public typealias Output = A.Output

        /// The kind of errors this publisher might publish.
        ///
        /// Use `Never` if this `Publisher` does not publish errors.
        public typealias Failure = A.Failure

        public let a: A

        public let b: B

        public init(_ a: A, _ b: B)

        /// This function is called to attach the specified `Subscriber` to this `Publisher` by `subscribe(_:)`
        ///
        /// - SeeAlso: `subscribe(_:)`
        /// - Parameters:
        ///     - subscriber: The subscriber to attach to this `Publisher`.
        ///                   once attached it can begin to receive values.
        public func receive<S>(subscriber: S) where S : Subscriber, B.Failure == S.Failure, B.Output == S.Input

        public func merge<P>(with other: P) -> Publishers.Merge3<A, B, P> where P : Publisher, B.Failure == P.Failure, B.Output == P.Output

        public func merge<Z, Y>(with z: Z, _ y: Y) -> Publishers.Merge4<A, B, Z, Y> where Z : Publisher, Y : Publisher, B.Failure == Z.Failure, B.Output == Z.Output, Z.Failure == Y.Failure, Z.Output == Y.Output

        public func merge<Z, Y, X>(with z: Z, _ y: Y, _ x: X) -> Publishers.Merge5<A, B, Z, Y, X> where Z : Publisher, Y : Publisher, X : Publisher, B.Failure == Z.Failure, B.Output == Z.Output, Z.Failure == Y.Failure, Z.Output == Y.Output, Y.Failure == X.Failure, Y.Output == X.Output

        public func merge<Z, Y, X, W>(with z: Z, _ y: Y, _ x: X, _ w: W) -> Publishers.Merge6<A, B, Z, Y, X, W> where Z : Publisher, Y : Publisher, X : Publisher, W : Publisher, B.Failure == Z.Failure, B.Output == Z.Output, Z.Failure == Y.Failure, Z.Output == Y.Output, Y.Failure == X.Failure, Y.Output == X.Output, X.Failure == W.Failure, X.Output == W.Output

        public func merge<Z, Y, X, W, V>(with z: Z, _ y: Y, _ x: X, _ w: W, _ v: V) -> Publishers.Merge7<A, B, Z, Y, X, W, V> where Z : Publisher, Y : Publisher, X : Publisher, W : Publisher, V : Publisher, B.Failure == Z.Failure, B.Output == Z.Output, Z.Failure == Y.Failure, Z.Output == Y.Output, Y.Failure == X.Failure, Y.Output == X.Output, X.Failure == W.Failure, X.Output == W.Output, W.Failure == V.Failure, W.Output == V.Output

        public func merge<Z, Y, X, W, V, U>(with z: Z, _ y: Y, _ x: X, _ w: W, _ v: V, _ u: U) -> Publishers.Merge8<A, B, Z, Y, X, W, V, U> where Z : Publisher, Y : Publisher, X : Publisher, W : Publisher, V : Publisher, U : Publisher, B.Failure == Z.Failure, B.Output == Z.Output, Z.Failure == Y.Failure, Z.Output == Y.Output, Y.Failure == X.Failure, Y.Output == X.Output, X.Failure == W.Failure, X.Output == W.Output, W.Failure == V.Failure, W.Output == V.Output, V.Failure == U.Failure, V.Output == U.Output
    }

    /// A publisher created by applying the merge function to three upstream publishers.
    public struct Merge3<A, B, C> : Publisher where A : Publisher, B : Publisher, C : Publisher, A.Failure == B.Failure, A.Output == B.Output, B.Failure == C.Failure, B.Output == C.Output {

        /// The kind of values published by this publisher.
        public typealias Output = A.Output

        /// The kind of errors this publisher might publish.
        ///
        /// Use `Never` if this `Publisher` does not publish errors.
        public typealias Failure = A.Failure

        public let a: A

        public let b: B

        public let c: C

        public init(_ a: A, _ b: B, _ c: C)

        /// This function is called to attach the specified `Subscriber` to this `Publisher` by `subscribe(_:)`
        ///
        /// - SeeAlso: `subscribe(_:)`
        /// - Parameters:
        ///     - subscriber: The subscriber to attach to this `Publisher`.
        ///                   once attached it can begin to receive values.
        public func receive<S>(subscriber: S) where S : Subscriber, C.Failure == S.Failure, C.Output == S.Input

        public func merge<P>(with other: P) -> Publishers.Merge4<A, B, C, P> where P : Publisher, C.Failure == P.Failure, C.Output == P.Output

        public func merge<Z, Y>(with z: Z, _ y: Y) -> Publishers.Merge5<A, B, C, Z, Y> where Z : Publisher, Y : Publisher, C.Failure == Z.Failure, C.Output == Z.Output, Z.Failure == Y.Failure, Z.Output == Y.Output

        public func merge<Z, Y, X>(with z: Z, _ y: Y, _ x: X) -> Publishers.Merge6<A, B, C, Z, Y, X> where Z : Publisher, Y : Publisher, X : Publisher, C.Failure == Z.Failure, C.Output == Z.Output, Z.Failure == Y.Failure, Z.Output == Y.Output, Y.Failure == X.Failure, Y.Output == X.Output

        public func merge<Z, Y, X, W>(with z: Z, _ y: Y, _ x: X, _ w: W) -> Publishers.Merge7<A, B, C, Z, Y, X, W> where Z : Publisher, Y : Publisher, X : Publisher, W : Publisher, C.Failure == Z.Failure, C.Output == Z.Output, Z.Failure == Y.Failure, Z.Output == Y.Output, Y.Failure == X.Failure, Y.Output == X.Output, X.Failure == W.Failure, X.Output == W.Output

        public func merge<Z, Y, X, W, V>(with z: Z, _ y: Y, _ x: X, _ w: W, _ v: V) -> Publishers.Merge8<A, B, C, Z, Y, X, W, V> where Z : Publisher, Y : Publisher, X : Publisher, W : Publisher, V : Publisher, C.Failure == Z.Failure, C.Output == Z.Output, Z.Failure == Y.Failure, Z.Output == Y.Output, Y.Failure == X.Failure, Y.Output == X.Output, X.Failure == W.Failure, X.Output == W.Output, W.Failure == V.Failure, W.Output == V.Output
    }

    /// A publisher created by applying the merge function to four upstream publishers.
    public struct Merge4<A, B, C, D> : Publisher where A : Publisher, B : Publisher, C : Publisher, D : Publisher, A.Failure == B.Failure, A.Output == B.Output, B.Failure == C.Failure, B.Output == C.Output, C.Failure == D.Failure, C.Output == D.Output {

        /// The kind of values published by this publisher.
        public typealias Output = A.Output

        /// The kind of errors this publisher might publish.
        ///
        /// Use `Never` if this `Publisher` does not publish errors.
        public typealias Failure = A.Failure

        public let a: A

        public let b: B

        public let c: C

        public let d: D

        public init(_ a: A, _ b: B, _ c: C, _ d: D)

        /// This function is called to attach the specified `Subscriber` to this `Publisher` by `subscribe(_:)`
        ///
        /// - SeeAlso: `subscribe(_:)`
        /// - Parameters:
        ///     - subscriber: The subscriber to attach to this `Publisher`.
        ///                   once attached it can begin to receive values.
        public func receive<S>(subscriber: S) where S : Subscriber, D.Failure == S.Failure, D.Output == S.Input

        public func merge<P>(with other: P) -> Publishers.Merge5<A, B, C, D, P> where P : Publisher, D.Failure == P.Failure, D.Output == P.Output

        public func merge<Z, Y>(with z: Z, _ y: Y) -> Publishers.Merge6<A, B, C, D, Z, Y> where Z : Publisher, Y : Publisher, D.Failure == Z.Failure, D.Output == Z.Output, Z.Failure == Y.Failure, Z.Output == Y.Output

        public func merge<Z, Y, X>(with z: Z, _ y: Y, _ x: X) -> Publishers.Merge7<A, B, C, D, Z, Y, X> where Z : Publisher, Y : Publisher, X : Publisher, D.Failure == Z.Failure, D.Output == Z.Output, Z.Failure == Y.Failure, Z.Output == Y.Output, Y.Failure == X.Failure, Y.Output == X.Output

        public func merge<Z, Y, X, W>(with z: Z, _ y: Y, _ x: X, _ w: W) -> Publishers.Merge8<A, B, C, D, Z, Y, X, W> where Z : Publisher, Y : Publisher, X : Publisher, W : Publisher, D.Failure == Z.Failure, D.Output == Z.Output, Z.Failure == Y.Failure, Z.Output == Y.Output, Y.Failure == X.Failure, Y.Output == X.Output, X.Failure == W.Failure, X.Output == W.Output
    }

    /// A publisher created by applying the merge function to five upstream publishers.
    public struct Merge5<A, B, C, D, E> : Publisher where A : Publisher, B : Publisher, C : Publisher, D : Publisher, E : Publisher, A.Failure == B.Failure, A.Output == B.Output, B.Failure == C.Failure, B.Output == C.Output, C.Failure == D.Failure, C.Output == D.Output, D.Failure == E.Failure, D.Output == E.Output {

        /// The kind of values published by this publisher.
        public typealias Output = A.Output

        /// The kind of errors this publisher might publish.
        ///
        /// Use `Never` if this `Publisher` does not publish errors.
        public typealias Failure = A.Failure

        public let a: A

        public let b: B

        public let c: C

        public let d: D

        public let e: E

        public init(_ a: A, _ b: B, _ c: C, _ d: D, _ e: E)

        /// This function is called to attach the specified `Subscriber` to this `Publisher` by `subscribe(_:)`
        ///
        /// - SeeAlso: `subscribe(_:)`
        /// - Parameters:
        ///     - subscriber: The subscriber to attach to this `Publisher`.
        ///                   once attached it can begin to receive values.
        public func receive<S>(subscriber: S) where S : Subscriber, E.Failure == S.Failure, E.Output == S.Input

        public func merge<P>(with other: P) -> Publishers.Merge6<A, B, C, D, E, P> where P : Publisher, E.Failure == P.Failure, E.Output == P.Output

        public func merge<Z, Y>(with z: Z, _ y: Y) -> Publishers.Merge7<A, B, C, D, E, Z, Y> where Z : Publisher, Y : Publisher, E.Failure == Z.Failure, E.Output == Z.Output, Z.Failure == Y.Failure, Z.Output == Y.Output

        public func merge<Z, Y, X>(with z: Z, _ y: Y, _ x: X) -> Publishers.Merge8<A, B, C, D, E, Z, Y, X> where Z : Publisher, Y : Publisher, X : Publisher, E.Failure == Z.Failure, E.Output == Z.Output, Z.Failure == Y.Failure, Z.Output == Y.Output, Y.Failure == X.Failure, Y.Output == X.Output
    }

    /// A publisher created by applying the merge function to six upstream publishers.
    public struct Merge6<A, B, C, D, E, F> : Publisher where A : Publisher, B : Publisher, C : Publisher, D : Publisher, E : Publisher, F : Publisher, A.Failure == B.Failure, A.Output == B.Output, B.Failure == C.Failure, B.Output == C.Output, C.Failure == D.Failure, C.Output == D.Output, D.Failure == E.Failure, D.Output == E.Output, E.Failure == F.Failure, E.Output == F.Output {

        /// The kind of values published by this publisher.
        public typealias Output = A.Output

        /// The kind of errors this publisher might publish.
        ///
        /// Use `Never` if this `Publisher` does not publish errors.
        public typealias Failure = A.Failure

        public let a: A

        public let b: B

        public let c: C

        public let d: D

        public let e: E

        public let f: F

        public init(_ a: A, _ b: B, _ c: C, _ d: D, _ e: E, _ f: F)

        /// This function is called to attach the specified `Subscriber` to this `Publisher` by `subscribe(_:)`
        ///
        /// - SeeAlso: `subscribe(_:)`
        /// - Parameters:
        ///     - subscriber: The subscriber to attach to this `Publisher`.
        ///                   once attached it can begin to receive values.
        public func receive<S>(subscriber: S) where S : Subscriber, F.Failure == S.Failure, F.Output == S.Input

        public func merge<P>(with other: P) -> Publishers.Merge7<A, B, C, D, E, F, P> where P : Publisher, F.Failure == P.Failure, F.Output == P.Output

        public func merge<Z, Y>(with z: Z, _ y: Y) -> Publishers.Merge8<A, B, C, D, E, F, Z, Y> where Z : Publisher, Y : Publisher, F.Failure == Z.Failure, F.Output == Z.Output, Z.Failure == Y.Failure, Z.Output == Y.Output
    }

    /// A publisher created by applying the merge function to seven upstream publishers.
    public struct Merge7<A, B, C, D, E, F, G> : Publisher where A : Publisher, B : Publisher, C : Publisher, D : Publisher, E : Publisher, F : Publisher, G : Publisher, A.Failure == B.Failure, A.Output == B.Output, B.Failure == C.Failure, B.Output == C.Output, C.Failure == D.Failure, C.Output == D.Output, D.Failure == E.Failure, D.Output == E.Output, E.Failure == F.Failure, E.Output == F.Output, F.Failure == G.Failure, F.Output == G.Output {

        /// The kind of values published by this publisher.
        public typealias Output = A.Output

        /// The kind of errors this publisher might publish.
        ///
        /// Use `Never` if this `Publisher` does not publish errors.
        public typealias Failure = A.Failure

        public let a: A

        public let b: B

        public let c: C

        public let d: D

        public let e: E

        public let f: F

        public let g: G

        public init(_ a: A, _ b: B, _ c: C, _ d: D, _ e: E, _ f: F, _ g: G)

        /// This function is called to attach the specified `Subscriber` to this `Publisher` by `subscribe(_:)`
        ///
        /// - SeeAlso: `subscribe(_:)`
        /// - Parameters:
        ///     - subscriber: The subscriber to attach to this `Publisher`.
        ///                   once attached it can begin to receive values.
        public func receive<S>(subscriber: S) where S : Subscriber, G.Failure == S.Failure, G.Output == S.Input

        public func merge<P>(with other: P) -> Publishers.Merge8<A, B, C, D, E, F, G, P> where P : Publisher, G.Failure == P.Failure, G.Output == P.Output
    }

    /// A publisher created by applying the merge function to eight upstream publishers.
    public struct Merge8<A, B, C, D, E, F, G, H> : Publisher where A : Publisher, B : Publisher, C : Publisher, D : Publisher, E : Publisher, F : Publisher, G : Publisher, H : Publisher, A.Failure == B.Failure, A.Output == B.Output, B.Failure == C.Failure, B.Output == C.Output, C.Failure == D.Failure, C.Output == D.Output, D.Failure == E.Failure, D.Output == E.Output, E.Failure == F.Failure, E.Output == F.Output, F.Failure == G.Failure, F.Output == G.Output, G.Failure == H.Failure, G.Output == H.Output {

        /// The kind of values published by this publisher.
        public typealias Output = A.Output

        /// The kind of errors this publisher might publish.
        ///
        /// Use `Never` if this `Publisher` does not publish errors.
        public typealias Failure = A.Failure

        public let a: A

        public let b: B

        public let c: C

        public let d: D

        public let e: E

        public let f: F

        public let g: G

        public let h: H

        public init(_ a: A, _ b: B, _ c: C, _ d: D, _ e: E, _ f: F, _ g: G, _ h: H)

        /// This function is called to attach the specified `Subscriber` to this `Publisher` by `subscribe(_:)`
        ///
        /// - SeeAlso: `subscribe(_:)`
        /// - Parameters:
        ///     - subscriber: The subscriber to attach to this `Publisher`.
        ///                   once attached it can begin to receive values.
        public func receive<S>(subscriber: S) where S : Subscriber, H.Failure == S.Failure, H.Output == S.Input
    }

    public struct MergeMany<Upstream> : Publisher where Upstream : Publisher {

        /// The kind of values published by this publisher.
        public typealias Output = Upstream.Output

        /// The kind of errors this publisher might publish.
        ///
        /// Use `Never` if this `Publisher` does not publish errors.
        public typealias Failure = Upstream.Failure

        public let publishers: [Upstream]

        public init(_ upstream: Upstream...)

        public init<S>(_ upstream: S) where Upstream == S.Element, S : Sequence

        /// This function is called to attach the specified `Subscriber` to this `Publisher` by `subscribe(_:)`
        ///
        /// - SeeAlso: `subscribe(_:)`
        /// - Parameters:
        ///     - subscriber: The subscriber to attach to this `Publisher`.
        ///                   once attached it can begin to receive values.
        public func receive<S>(subscriber: S) where S : Subscriber, Upstream.Failure == S.Failure, Upstream.Output == S.Input

        public func merge(with other: Upstream) -> Publishers.MergeMany<Upstream>
    }
}

extension Publisher {

    /// Combines elements from this publisher with those from another publisher, delivering an interleaved sequence of elements.
    ///
    /// The merged publisher continues to emit elements until all upstream publishers finish. If an upstream publisher produces an error, the merged publisher fails with that error.
    /// - Parameter other: Another publisher.
    /// - Returns: A publisher that emits an event when either upstream publisher emits an event.
    public func merge<P>(with other: P) -> Publishers.Merge<Self, P> where P : Publisher, Self.Failure == P.Failure, Self.Output == P.Output

    /// Combines elements from this publisher with those from two other publishers, delivering an interleaved sequence of elements.
    ///
    /// The merged publisher continues to emit elements until all upstream publishers finish. If an upstream publisher produces an error, the merged publisher fails with that error.
    ///
    /// - Parameters:
    ///   - b: A second publisher.
    ///   - c: A third publisher.
    /// - Returns:  A publisher that emits an event when any upstream publisher emits
    /// an event.
    public func merge<B, C>(with b: B, _ c: C) -> Publishers.Merge3<Self, B, C> where B : Publisher, C : Publisher, Self.Failure == B.Failure, Self.Output == B.Output, B.Failure == C.Failure, B.Output == C.Output

    /// Combines elements from this publisher with those from three other publishers, delivering
    /// an interleaved sequence of elements.
    ///
    /// The merged publisher continues to emit elements until all upstream publishers finish. If an upstream publisher produces an error, the merged publisher fails with that error.
    ///
    /// - Parameters:
    ///   - b: A second publisher.
    ///   - c: A third publisher.
    ///   - d: A fourth publisher.
    /// - Returns: A publisher that emits an event when any upstream publisher emits an event.
    public func merge<B, C, D>(with b: B, _ c: C, _ d: D) -> Publishers.Merge4<Self, B, C, D> where B : Publisher, C : Publisher, D : Publisher, Self.Failure == B.Failure, Self.Output == B.Output, B.Failure == C.Failure, B.Output == C.Output, C.Failure == D.Failure, C.Output == D.Output

    /// Combines elements from this publisher with those from four other publishers, delivering an interleaved sequence of elements.
    ///
    /// The merged publisher continues to emit elements until all upstream publishers finish. If an upstream publisher produces an error, the merged publisher fails with that error.
    ///
    /// - Parameters:
    ///   - b: A second publisher.
    ///   - c: A third publisher.
    ///   - d: A fourth publisher.
    ///   - e: A fifth publisher.
    /// - Returns: A publisher that emits an event when any upstream publisher emits an event.
    public func merge<B, C, D, E>(with b: B, _ c: C, _ d: D, _ e: E) -> Publishers.Merge5<Self, B, C, D, E> where B : Publisher, C : Publisher, D : Publisher, E : Publisher, Self.Failure == B.Failure, Self.Output == B.Output, B.Failure == C.Failure, B.Output == C.Output, C.Failure == D.Failure, C.Output == D.Output, D.Failure == E.Failure, D.Output == E.Output

    /// Combines elements from this publisher with those from five other publishers, delivering an interleaved sequence of elements.
    ///
    /// The merged publisher continues to emit elements until all upstream publishers finish. If an upstream publisher produces an error, the merged publisher fails with that error.
    ///
    /// - Parameters:
    ///   - b: A second publisher.
    ///   - c: A third publisher.
    ///   - d: A fourth publisher.
    ///   - e: A fifth publisher.
    ///   - f: A sixth publisher.
    /// - Returns: A publisher that emits an event when any upstream publisher emits an event.
    public func merge<B, C, D, E, F>(with b: B, _ c: C, _ d: D, _ e: E, _ f: F) -> Publishers.Merge6<Self, B, C, D, E, F> where B : Publisher, C : Publisher, D : Publisher, E : Publisher, F : Publisher, Self.Failure == B.Failure, Self.Output == B.Output, B.Failure == C.Failure, B.Output == C.Output, C.Failure == D.Failure, C.Output == D.Output, D.Failure == E.Failure, D.Output == E.Output, E.Failure == F.Failure, E.Output == F.Output

    /// Combines elements from this publisher with those from six other publishers, delivering an interleaved sequence of elements.
    ///
    /// The merged publisher continues to emit elements until all upstream publishers finish. If an upstream publisher produces an error, the merged publisher fails with that error.
    ///
    /// - Parameters:
    ///   - b: A second publisher.
    ///   - c: A third publisher.
    ///   - d: A fourth publisher.
    ///   - e: A fifth publisher.
    ///   - f: A sixth publisher.
    ///   - g: A seventh publisher.
    /// - Returns: A publisher that emits an event when any upstream publisher emits an event.
    public func merge<B, C, D, E, F, G>(with b: B, _ c: C, _ d: D, _ e: E, _ f: F, _ g: G) -> Publishers.Merge7<Self, B, C, D, E, F, G> where B : Publisher, C : Publisher, D : Publisher, E : Publisher, F : Publisher, G : Publisher, Self.Failure == B.Failure, Self.Output == B.Output, B.Failure == C.Failure, B.Output == C.Output, C.Failure == D.Failure, C.Output == D.Output, D.Failure == E.Failure, D.Output == E.Output, E.Failure == F.Failure, E.Output == F.Output, F.Failure == G.Failure, F.Output == G.Output

    /// Combines elements from this publisher with those from seven other publishers, delivering an interleaved sequence of elements.
    ///
    /// The merged publisher continues to emit elements until all upstream publishers finish. If an upstream publisher produces an error, the merged publisher fails with that error.
    ///
    /// - Parameters:
    ///   - b: A second publisher.
    ///   - c: A third publisher.
    ///   - d: A fourth publisher.
    ///   - e: A fifth publisher.
    ///   - f: A sixth publisher.
    ///   - g: A seventh publisher.
    ///   - h: An eighth publisher.
    /// - Returns: A publisher that emits an event when any upstream publisher emits an event.
    public func merge<B, C, D, E, F, G, H>(with b: B, _ c: C, _ d: D, _ e: E, _ f: F, _ g: G, _ h: H) -> Publishers.Merge8<Self, B, C, D, E, F, G, H> where B : Publisher, C : Publisher, D : Publisher, E : Publisher, F : Publisher, G : Publisher, H : Publisher, Self.Failure == B.Failure, Self.Output == B.Output, B.Failure == C.Failure, B.Output == C.Output, C.Failure == D.Failure, C.Output == D.Output, D.Failure == E.Failure, D.Output == E.Output, E.Failure == F.Failure, E.Output == F.Output, F.Failure == G.Failure, F.Output == G.Output, G.Failure == H.Failure, G.Output == H.Output

    /// Combines elements from this publisher with those from another publisher of the same type, delivering an interleaved sequence of elements.
    ///
    /// - Parameter other: Another publisher of this publisher's type.
    /// - Returns: A publisher that emits an event when either upstream publisher emits
    /// an event.
    public func merge(with other: Self) -> Publishers.MergeMany<Self>
}

extension Publishers {

    public struct Scan<Upstream, Output> : Publisher where Upstream : Publisher {

        /// The kind of errors this publisher might publish.
        ///
        /// Use `Never` if this `Publisher` does not publish errors.
        public typealias Failure = Upstream.Failure

        public let upstream: Upstream

        public let initialResult: Output

        public let nextPartialResult: (Output, Upstream.Output) -> Output

        public init(upstream: Upstream, initialResult: Output, nextPartialResult: @escaping (Output, Upstream.Output) -> Output)

        /// This function is called to attach the specified `Subscriber` to this `Publisher` by `subscribe(_:)`
        ///
        /// - SeeAlso: `subscribe(_:)`
        /// - Parameters:
        ///     - subscriber: The subscriber to attach to this `Publisher`.
        ///                   once attached it can begin to receive values.
        public func receive<S>(subscriber: S) where Output == S.Input, S : Subscriber, Upstream.Failure == S.Failure
    }

    public struct TryScan<Upstream, Output> : Publisher where Upstream : Publisher {

        /// The kind of errors this publisher might publish.
        ///
        /// Use `Never` if this `Publisher` does not publish errors.
        public typealias Failure = Error

        public let upstream: Upstream

        public let initialResult: Output

        public let nextPartialResult: (Output, Upstream.Output) throws -> Output

        public init(upstream: Upstream, initialResult: Output, nextPartialResult: @escaping (Output, Upstream.Output) throws -> Output)

        /// This function is called to attach the specified `Subscriber` to this `Publisher` by `subscribe(_:)`
        ///
        /// - SeeAlso: `subscribe(_:)`
        /// - Parameters:
        ///     - subscriber: The subscriber to attach to this `Publisher`.
        ///                   once attached it can begin to receive values.
        public func receive<S>(subscriber: S) where Output == S.Input, S : Subscriber, S.Failure == Publishers.TryScan<Upstream, Output>.Failure
    }
}

extension Publisher {

    /// Transforms elements from the upstream publisher by providing the current element to a closure along with the last value returned by the closure.
    ///
    ///     let pub = (0...5)
    ///         .publisher
    ///         .scan(0, { return $0 + $1 })
    ///         .sink(receiveValue: { print ("\($0)", terminator: " ") })
    ///      // Prints "0 1 3 6 10 15 ".
    ///
    ///
    /// - Parameters:
    ///   - initialResult: The previous result returned by the `nextPartialResult` closure.
    ///   - nextPartialResult: A closure that takes as its arguments the previous value returned by the closure and the next element emitted from the upstream publisher.
    /// - Returns: A publisher that transforms elements by applying a closure that receives its previous return value and the next element from the upstream publisher.
    public func scan<T>(_ initialResult: T, _ nextPartialResult: @escaping (T, Self.Output) -> T) -> Publishers.Scan<Self, T>

    /// Transforms elements from the upstream publisher by providing the current element to an error-throwing closure along with the last value returned by the closure.
    ///
    /// If the closure throws an error, the publisher fails with the error.
    /// - Parameters:
    ///   - initialResult: The previous result returned by the `nextPartialResult` closure.
    ///   - nextPartialResult: An error-throwing closure that takes as its arguments the previous value returned by the closure and the next element emitted from the upstream publisher.
    /// - Returns: A publisher that transforms elements by applying a closure that receives its previous return value and the next element from the upstream publisher.
    public func tryScan<T>(_ initialResult: T, _ nextPartialResult: @escaping (T, Self.Output) throws -> T) -> Publishers.TryScan<Self, T>
}

extension Publishers {

    /// A publisher that only publishes the last element of a stream that satisfies a predicate closure, once the stream finishes.
    public struct LastWhere<Upstream> : Publisher where Upstream : Publisher {

        /// The kind of values published by this publisher.
        public typealias Output = Upstream.Output

        /// The kind of errors this publisher might publish.
        ///
        /// Use `Never` if this `Publisher` does not publish errors.
        public typealias Failure = Upstream.Failure

        /// The publisher from which this publisher receives elements.
        public let upstream: Upstream

        /// The closure that determines whether to publish an element.
        public let predicate: (Upstream.Output) -> Bool

        public init(upstream: Upstream, predicate: @escaping (Publishers.LastWhere<Upstream>.Output) -> Bool)

        /// This function is called to attach the specified `Subscriber` to this `Publisher` by `subscribe(_:)`
        ///
        /// - SeeAlso: `subscribe(_:)`
        /// - Parameters:
        ///     - subscriber: The subscriber to attach to this `Publisher`.
        ///                   once attached it can begin to receive values.
        public func receive<S>(subscriber: S) where S : Subscriber, Upstream.Failure == S.Failure, Upstream.Output == S.Input
    }

    /// A publisher that only publishes the last element of a stream that satisfies a error-throwing predicate closure, once the stream finishes.
    public struct TryLastWhere<Upstream> : Publisher where Upstream : Publisher {

        /// The kind of values published by this publisher.
        public typealias Output = Upstream.Output

        /// The kind of errors this publisher might publish.
        ///
        /// Use `Never` if this `Publisher` does not publish errors.
        public typealias Failure = Error

        /// The publisher from which this publisher receives elements.
        public let upstream: Upstream

        /// The error-throwing closure that determines whether to publish an element.
        public let predicate: (Upstream.Output) throws -> Bool

        public init(upstream: Upstream, predicate: @escaping (Publishers.TryLastWhere<Upstream>.Output) throws -> Bool)

        /// This function is called to attach the specified `Subscriber` to this `Publisher` by `subscribe(_:)`
        ///
        /// - SeeAlso: `subscribe(_:)`
        /// - Parameters:
        ///     - subscriber: The subscriber to attach to this `Publisher`.
        ///                   once attached it can begin to receive values.
        public func receive<S>(subscriber: S) where S : Subscriber, Upstream.Output == S.Input, S.Failure == Publishers.TryLastWhere<Upstream>.Failure
    }
}

extension Publisher {

    /// Only publishes the last element of a stream that satisfies a predicate closure, after the stream finishes.
    /// - Parameter predicate: A closure that takes an element as its parameter and returns a Boolean value indicating whether to publish the element.
    /// - Returns: A publisher that only publishes the last element satisfying the given predicate.
    public func last(where predicate: @escaping (Self.Output) -> Bool) -> Publishers.LastWhere<Self>

    /// Only publishes the last element of a stream that satisfies a error-throwing predicate closure, after the stream finishes.
    ///
    /// If the predicate closure throws, the publisher fails with the thrown error.
    /// - Parameter predicate: A closure that takes an element as its parameter and returns a Boolean value indicating whether to publish the element.
    /// - Returns: A publisher that only publishes the last element satisfying the given predicate.
    public func tryLast(where predicate: @escaping (Self.Output) throws -> Bool) -> Publishers.TryLastWhere<Self>
}

extension Publishers {

    /// A publisher that ignores all upstream elements, but passes along a completion state (finish or failed).
    public struct IgnoreOutput<Upstream> : Publisher where Upstream : Publisher {

        /// The kind of values published by this publisher.
        public typealias Output = Never

        /// The kind of errors this publisher might publish.
        ///
        /// Use `Never` if this `Publisher` does not publish errors.
        public typealias Failure = Upstream.Failure

        /// The publisher from which this publisher receives elements.
        public let upstream: Upstream

        public init(upstream: Upstream)

        /// This function is called to attach the specified `Subscriber` to this `Publisher` by `subscribe(_:)`
        ///
        /// - SeeAlso: `subscribe(_:)`
        /// - Parameters:
        ///     - subscriber: The subscriber to attach to this `Publisher`.
        ///                   once attached it can begin to receive values.
        public func receive<S>(subscriber: S) where S : Subscriber, Upstream.Failure == S.Failure, S.Input == Publishers.IgnoreOutput<Upstream>.Output
    }
}

extension Publisher {

    /// Ingores all upstream elements, but passes along a completion state (finished or failed).
    ///
    /// The output type of this publisher is `Never`.
    /// - Returns: A publisher that ignores all upstream elements.
    public func ignoreOutput() -> Publishers.IgnoreOutput<Self>
}

extension Publishers {

    /// A publisher that “flattens” nested publishers.
    ///
    /// Given a publisher that publishes Publishers, the `SwitchToLatest` publisher produces a sequence of events from only the most recent one.
    /// For example, given the type `Publisher<Publisher<Data, NSError>, Never>`, calling `switchToLatest()` will result in the type `Publisher<Data, NSError>`. The downstream subscriber sees a continuous stream of values even though they may be coming from different upstream publishers.
    public struct SwitchToLatest<P, Upstream> : Publisher where P : Publisher, P == Upstream.Output, Upstream : Publisher, P.Failure == Upstream.Failure {

        /// The kind of values published by this publisher.
        public typealias Output = P.Output

        /// The kind of errors this publisher might publish.
        ///
        /// Use `Never` if this `Publisher` does not publish errors.
        public typealias Failure = P.Failure

        /// The publisher from which this publisher receives elements.
        public let upstream: Upstream

        /// Creates a publisher that “flattens” nested publishers.
        ///
        /// - Parameter upstream: The publisher from which this publisher receives elements.
        public init(upstream: Upstream)

        /// This function is called to attach the specified `Subscriber` to this `Publisher` by `subscribe(_:)`
        ///
        /// - SeeAlso: `subscribe(_:)`
        /// - Parameters:
        ///     - subscriber: The subscriber to attach to this `Publisher`.
        ///                   once attached it can begin to receive values.
        public func receive<S>(subscriber: S) where S : Subscriber, P.Output == S.Input, Upstream.Failure == S.Failure
    }
}

extension Publisher where Self.Failure == Self.Output.Failure, Self.Output : Publisher {

    /// Flattens the stream of events from multiple upstream publishers to appear as if they were coming from a single stream of events.
    ///
    /// This operator switches the inner publisher as new ones arrive but keeps the outer one constant for downstream subscribers.
    /// For example, given the type `Publisher<Publisher<Data, NSError>, Never>`, calling `switchToLatest()` will result in the type `Publisher<Data, NSError>`. The downstream subscriber sees a continuous stream of values even though they may be coming from different upstream publishers.
    public func switchToLatest() -> Publishers.SwitchToLatest<Self.Output, Self>
}

extension Publishers {

    /// A publisher that attempts to recreate its subscription to a failed upstream publisher.
    public struct Retry<Upstream> : Publisher where Upstream : Publisher {

        /// The kind of values published by this publisher.
        public typealias Output = Upstream.Output

        /// The kind of errors this publisher might publish.
        ///
        /// Use `Never` if this `Publisher` does not publish errors.
        public typealias Failure = Upstream.Failure

        /// The publisher from which this publisher receives elements.
        public let upstream: Upstream

        /// The maximum number of retry attempts to perform.
        ///
        /// If `nil`, this publisher attempts to reconnect with the upstream publisher an unlimited number of times.
        public let retries: Int?

        /// Creates a publisher that attempts to recreate its subscription to a failed upstream publisher.
        ///
        /// - Parameters:
        ///   - upstream: The publisher from which this publisher receives its elements.
        ///   - retries: The maximum number of retry attempts to perform. If `nil`, this publisher attempts to reconnect with the upstream publisher an unlimited number of times.
        public init(upstream: Upstream, retries: Int?)

        /// This function is called to attach the specified `Subscriber` to this `Publisher` by `subscribe(_:)`
        ///
        /// - SeeAlso: `subscribe(_:)`
        /// - Parameters:
        ///     - subscriber: The subscriber to attach to this `Publisher`.
        ///                   once attached it can begin to receive values.
        public func receive<S>(subscriber: S) where S : Subscriber, Upstream.Failure == S.Failure, Upstream.Output == S.Input
    }
}

extension Publisher {

    /// Attempts to recreate a failed subscription with the upstream publisher using a specified number of attempts to establish the connection.
    ///
    /// After exceeding the specified number of retries, the publisher passes the failure to the downstream receiver.
    /// - Parameter retries: The number of times to attempt to recreate the subscription.
    /// - Returns: A publisher that attempts to recreate its subscription to a failed upstream publisher.
    public func retry(_ retries: Int) -> Publishers.Retry<Self>
}

extension Publisher {

    /// Attempts to recreate a failed subscription with the upstream publisher using a specified number of attempts to establish the connection.
    ///
    /// After exceeding the specified number of retries, the publisher passes the failure to the downstream receiver.
    /// - Parameter retries: The number of times to attempt to recreate the subscription.
    /// - Returns: A publisher that attempts to recreate its subscription to a failed upstream publisher.
    public func retry(_ retries: Int) -> Publishers.Retry<Self>
}

extension Publishers {

    /// A publisher that publishes either the most-recent or first element published by the upstream publisher in a specified time interval.
    public struct Throttle<Upstream, Context> : Publisher where Upstream : Publisher, Context : Scheduler {

        /// The kind of values published by this publisher.
        public typealias Output = Upstream.Output

        /// The kind of errors this publisher might publish.
        ///
        /// Use `Never` if this `Publisher` does not publish errors.
        public typealias Failure = Upstream.Failure

        /// The publisher from which this publisher receives elements.
        public let upstream: Upstream

        /// The interval in which to find and emit the most recent element.
        public let interval: Context.SchedulerTimeType.Stride

        /// The scheduler on which to publish elements.
        public let scheduler: Context

        /// A Boolean value indicating whether to publish the most recent element.
        ///
        /// If `false`, the publisher emits the first element received during the interval.
        public let latest: Bool

        public init(upstream: Upstream, interval: Context.SchedulerTimeType.Stride, scheduler: Context, latest: Bool)

        /// This function is called to attach the specified `Subscriber` to this `Publisher` by `subscribe(_:)`
        ///
        /// - SeeAlso: `subscribe(_:)`
        /// - Parameters:
        ///     - subscriber: The subscriber to attach to this `Publisher`.
        ///                   once attached it can begin to receive values.
        public func receive<S>(subscriber: S) where S : Subscriber, Upstream.Failure == S.Failure, Upstream.Output == S.Input
    }
}

extension Publisher {

    /// Publishes either the most-recent or first element published by the upstream publisher in the specified time interval.
    ///
    /// - Parameters:
    ///   - interval: The interval at which to find and emit the most recent element, expressed in the time system of the scheduler.
    ///   - scheduler: The scheduler on which to publish elements.
    ///   - latest: A Boolean value that indicates whether to publish the most recent element. If `false`, the publisher emits the first element received during the interval.
    /// - Returns: A publisher that emits either the most-recent or first element received during the specified interval.
    public func throttle<S>(for interval: S.SchedulerTimeType.Stride, scheduler: S, latest: Bool) -> Publishers.Throttle<Self, S> where S : Scheduler
}

extension Publishers {

    /// A publisher implemented as a class, which otherwise behaves like its upstream publisher.
    final public class Share<Upstream> : Publisher, Equatable where Upstream : Publisher {

        /// The kind of values published by this publisher.
        public typealias Output = Upstream.Output

        /// The kind of errors this publisher might publish.
        ///
        /// Use `Never` if this `Publisher` does not publish errors.
        public typealias Failure = Upstream.Failure

        final public let upstream: Upstream

        public init(upstream: Upstream)

        /// This function is called to attach the specified `Subscriber` to this `Publisher` by `subscribe(_:)`
        ///
        /// - SeeAlso: `subscribe(_:)`
        /// - Parameters:
        ///     - subscriber: The subscriber to attach to this `Publisher`.
        ///                   once attached it can begin to receive values.
        final public func receive<S>(subscriber: S) where S : Subscriber, Upstream.Failure == S.Failure, Upstream.Output == S.Input

        /// Returns a Boolean value indicating whether two values are equal.
        ///
        /// Equality is the inverse of inequality. For any values `a` and `b`,
        /// `a == b` implies that `a != b` is `false`.
        ///
        /// - Parameters:
        ///   - lhs: A value to compare.
        ///   - rhs: Another value to compare.
        public static func == (lhs: Publishers.Share<Upstream>, rhs: Publishers.Share<Upstream>) -> Bool
    }
}

extension Publisher {

    /// Returns a publisher as a class instance.
    ///
    /// The downstream subscriber receieves elements and completion states unchanged from the upstream publisher. Use this operator when you want to use reference semantics, such as storing a publisher instance in a property.
    ///
    /// - Returns: A class instance that republishes its upstream publisher.
    public func share() -> Publishers.Share<Self>
}

extension Publishers {

    /// A publisher that republishes items from another publisher only if each new item is in increasing order from the previously-published item.
    public struct Comparison<Upstream> : Publisher where Upstream : Publisher {

        /// The kind of values published by this publisher.
        public typealias Output = Upstream.Output

        /// The kind of errors this publisher might publish.
        ///
        /// Use `Never` if this `Publisher` does not publish errors.
        public typealias Failure = Upstream.Failure

        /// The publisher that this publisher receives elements from.
        public let upstream: Upstream

        /// A closure that receives two elements and returns `true` if they are in increasing order.
        public let areInIncreasingOrder: (Upstream.Output, Upstream.Output) -> Bool

        public init(upstream: Upstream, areInIncreasingOrder: @escaping (Upstream.Output, Upstream.Output) -> Bool)

        /// This function is called to attach the specified `Subscriber` to this `Publisher` by `subscribe(_:)`
        ///
        /// - SeeAlso: `subscribe(_:)`
        /// - Parameters:
        ///     - subscriber: The subscriber to attach to this `Publisher`.
        ///                   once attached it can begin to receive values.
        public func receive<S>(subscriber: S) where S : Subscriber, Upstream.Failure == S.Failure, Upstream.Output == S.Input
    }

    /// A publisher that republishes items from another publisher only if each new item is in increasing order from the previously-published item, and fails if the ordering logic throws an error.
    public struct TryComparison<Upstream> : Publisher where Upstream : Publisher {

        /// The kind of values published by this publisher.
        public typealias Output = Upstream.Output

        /// The kind of errors this publisher might publish.
        ///
        /// Use `Never` if this `Publisher` does not publish errors.
        public typealias Failure = Error

        /// The publisher that this publisher receives elements from.
        public let upstream: Upstream

        /// A closure that receives two elements and returns `true` if they are in increasing order.
        public let areInIncreasingOrder: (Upstream.Output, Upstream.Output) throws -> Bool

        public init(upstream: Upstream, areInIncreasingOrder: @escaping (Upstream.Output, Upstream.Output) throws -> Bool)

        /// This function is called to attach the specified `Subscriber` to this `Publisher` by `subscribe(_:)`
        ///
        /// - SeeAlso: `subscribe(_:)`
        /// - Parameters:
        ///     - subscriber: The subscriber to attach to this `Publisher`.
        ///                   once attached it can begin to receive values.
        public func receive<S>(subscriber: S) where S : Subscriber, Upstream.Output == S.Input, S.Failure == Publishers.TryComparison<Upstream>.Failure
    }
}

extension Publisher where Self.Output : Comparable {

    /// Publishes the minimum value received from the upstream publisher, after it finishes.
    ///
    /// After this publisher receives a request for more than 0 items, it requests unlimited items from its upstream publisher.
    /// - Returns: A publisher that publishes the minimum value received from the upstream publisher, after the upstream publisher finishes.
    public func min() -> Publishers.Comparison<Self>

    /// Publishes the maximum value received from the upstream publisher, after it finishes.
    ///
    /// After this publisher receives a request for more than 0 items, it requests unlimited items from its upstream publisher.
    /// - Returns: A publisher that publishes the maximum value received from the upstream publisher, after the upstream publisher finishes.
    public func max() -> Publishers.Comparison<Self>
}

extension Publisher {

    /// Publishes the minimum value received from the upstream publisher, after it finishes.
    ///
    /// After this publisher receives a request for more than 0 items, it requests unlimited items from its upstream publisher.
    /// - Parameter areInIncreasingOrder: A closure that receives two elements and returns `true` if they are in increasing order.
    /// - Returns: A publisher that publishes the minimum value received from the upstream publisher, after the upstream publisher finishes.
    public func min(by areInIncreasingOrder: @escaping (Self.Output, Self.Output) -> Bool) -> Publishers.Comparison<Self>

    /// Publishes the minimum value received from the upstream publisher, using the provided error-throwing closure to order the items.
    ///
    /// After this publisher receives a request for more than 0 items, it requests unlimited items from its upstream publisher.
    /// - Parameter areInIncreasingOrder: A throwing closure that receives two elements and returns `true` if they are in increasing order. If this closure throws, the publisher terminates with a `Failure`.
    /// - Returns: A publisher that publishes the minimum value received from the upstream publisher, after the upstream publisher finishes.
    public func tryMin(by areInIncreasingOrder: @escaping (Self.Output, Self.Output) throws -> Bool) -> Publishers.TryComparison<Self>

    /// Publishes the maximum value received from the upstream publisher, using the provided ordering closure.
    ///
    /// After this publisher receives a request for more than 0 items, it requests unlimited items from its upstream publisher.
    /// - Parameter areInIncreasingOrder: A closure that receives two elements and returns `true` if they are in increasing order.
    /// - Returns: A publisher that publishes the maximum value received from the upstream publisher, after the upstream publisher finishes.
    public func max(by areInIncreasingOrder: @escaping (Self.Output, Self.Output) -> Bool) -> Publishers.Comparison<Self>

    /// Publishes the maximum value received from the upstream publisher, using the provided error-throwing closure to order the items.
    ///
    /// After this publisher receives a request for more than 0 items, it requests unlimited items from its upstream publisher.
    /// - Parameter areInIncreasingOrder: A throwing closure that receives two elements and returns `true` if they are in increasing order. If this closure throws, the publisher terminates with a `Failure`.
    /// - Returns: A publisher that publishes the maximum value received from the upstream publisher, after the upstream publisher finishes.
    public func tryMax(by areInIncreasingOrder: @escaping (Self.Output, Self.Output) throws -> Bool) -> Publishers.TryComparison<Self>
}

extension Publishers {

    /// A publisher that replaces an empty stream with a provided element.
    public struct ReplaceEmpty<Upstream> : Publisher where Upstream : Publisher {

        /// The kind of values published by this publisher.
        public typealias Output = Upstream.Output

        /// The kind of errors this publisher might publish.
        ///
        /// Use `Never` if this `Publisher` does not publish errors.
        public typealias Failure = Upstream.Failure

        /// The element to deliver when the upstream publisher finishes without delivering any elements.
        public let output: Upstream.Output

        /// The publisher from which this publisher receives elements.
        public let upstream: Upstream

        public init(upstream: Upstream, output: Publishers.ReplaceEmpty<Upstream>.Output)

        /// This function is called to attach the specified `Subscriber` to this `Publisher` by `subscribe(_:)`
        ///
        /// - SeeAlso: `subscribe(_:)`
        /// - Parameters:
        ///     - subscriber: The subscriber to attach to this `Publisher`.
        ///                   once attached it can begin to receive values.
        public func receive<S>(subscriber: S) where S : Subscriber, Upstream.Failure == S.Failure, Upstream.Output == S.Input
    }

    /// A publisher that replaces any errors in the stream with a provided element.
    public struct ReplaceError<Upstream> : Publisher where Upstream : Publisher {

        /// The kind of values published by this publisher.
        public typealias Output = Upstream.Output

        /// The kind of errors this publisher might publish.
        ///
        /// Use `Never` if this `Publisher` does not publish errors.
        public typealias Failure = Never

        /// The element with which to replace errors from the upstream publisher.
        public let output: Upstream.Output

        /// The publisher from which this publisher receives elements.
        public let upstream: Upstream

        public init(upstream: Upstream, output: Publishers.ReplaceError<Upstream>.Output)

        /// This function is called to attach the specified `Subscriber` to this `Publisher` by `subscribe(_:)`
        ///
        /// - SeeAlso: `subscribe(_:)`
        /// - Parameters:
        ///     - subscriber: The subscriber to attach to this `Publisher`.
        ///                   once attached it can begin to receive values.
        public func receive<S>(subscriber: S) where S : Subscriber, Upstream.Output == S.Input, S.Failure == Publishers.ReplaceError<Upstream>.Failure
    }
}

extension Publisher {

    /// Replaces any errors in the stream with the provided element.
    ///
    /// If the upstream publisher fails with an error, this publisher emits the provided element, then finishes normally.
    /// - Parameter output: An element to emit when the upstream publisher fails.
    /// - Returns: A publisher that replaces an error from the upstream publisher with the provided output element.
    public func replaceError(with output: Self.Output) -> Publishers.ReplaceError<Self>

    /// Replaces an empty stream with the provided element.
    ///
    /// If the upstream publisher finishes without producing any elements, this publisher emits the provided element, then finishes normally.
    /// - Parameter output: An element to emit when the upstream publisher finishes without emitting any elements.
    /// - Returns: A publisher that replaces an empty stream with the provided output element.
    public func replaceEmpty(with output: Self.Output) -> Publishers.ReplaceEmpty<Self>
}

extension Publishers {

    /// A publisher that raises a fatal error upon receiving any failure, and otherwise republishes all received input.
    ///
    /// Use this function for internal sanity checks that are active during testing but do not impact performance of shipping code.
    public struct AssertNoFailure<Upstream> : Publisher where Upstream : Publisher {

        /// The kind of values published by this publisher.
        public typealias Output = Upstream.Output

        /// The kind of errors this publisher might publish.
        ///
        /// Use `Never` if this `Publisher` does not publish errors.
        public typealias Failure = Never

        /// The publisher from which this publisher receives elements.
        public let upstream: Upstream

        /// The string used at the beginning of the fatal error message.
        public let prefix: String

        /// The filename used in the error message.
        public let file: StaticString

        /// The line number used in the error message.
        public let line: UInt

        public init(upstream: Upstream, prefix: String, file: StaticString, line: UInt)

        /// This function is called to attach the specified `Subscriber` to this `Publisher` by `subscribe(_:)`
        ///
        /// - SeeAlso: `subscribe(_:)`
        /// - Parameters:
        ///     - subscriber: The subscriber to attach to this `Publisher`.
        ///                   once attached it can begin to receive values.
        public func receive<S>(subscriber: S) where S : Subscriber, Upstream.Output == S.Input, S.Failure == Publishers.AssertNoFailure<Upstream>.Failure
    }
}

extension Publisher {

    /// Raises a fatal error when its upstream publisher fails, and otherwise republishes all received input.
    ///
    /// Use this function for internal sanity checks that are active during testing but do not impact performance of shipping code.
    ///
    /// - Parameters:
    ///   - prefix: A string used at the beginning of the fatal error message.
    ///   - file: A filename used in the error message. This defaults to `#file`.
    ///   - line: A line number used in the error message. This defaults to `#line`.
    /// - Returns: A publisher that raises a fatal error when its upstream publisher fails.
    public func assertNoFailure(_ prefix: String = "", file: StaticString = #file, line: UInt = #line) -> Publishers.AssertNoFailure<Self>
}

extension Publishers {

    /// A publisher that ignores elements from the upstream publisher until it receives an element from second publisher.
    public struct DropUntilOutput<Upstream, Other> : Publisher where Upstream : Publisher, Other : Publisher, Upstream.Failure == Other.Failure {

        /// The kind of values published by this publisher.
        public typealias Output = Upstream.Output

        /// The kind of errors this publisher might publish.
        ///
        /// Use `Never` if this `Publisher` does not publish errors.
        public typealias Failure = Upstream.Failure

        /// The publisher that this publisher receives elements from.
        public let upstream: Upstream

        /// A publisher to monitor for its first emitted element.
        public let other: Other

        /// Creates a publisher that ignores elements from the upstream publisher until it receives an element from another publisher.
        ///
        /// - Parameters:
        ///   - upstream: A publisher to drop elements from while waiting for another publisher to emit elements.
        ///   - other: A publisher to monitor for its first emitted element.
        public init(upstream: Upstream, other: Other)

        /// This function is called to attach the specified `Subscriber` to this `Publisher` by `subscribe(_:)`
        ///
        /// - SeeAlso: `subscribe(_:)`
        /// - Parameters:
        ///     - subscriber: The subscriber to attach to this `Publisher`.
        ///                   once attached it can begin to receive values.
        public func receive<S>(subscriber: S) where S : Subscriber, Upstream.Output == S.Input, Other.Failure == S.Failure
    }
}

extension Publisher {

    /// Ignores elements from the upstream publisher until it receives an element from a second publisher.
    ///
    /// This publisher requests a single value from the upstream publisher, and it ignores (drops) all elements from that publisher until the upstream publisher produces a value. After the `other` publisher produces an element, this publisher cancels its subscription to the `other` publisher, and allows events from the `upstream` publisher to pass through.
    /// After this publisher receives a subscription from the upstream publisher, it passes through backpressure requests from downstream to the upstream publisher. If the upstream publisher acts on those requests before the other publisher produces an item, this publisher drops the elements it receives from the upstream publisher.
    ///
    /// - Parameter publisher: A publisher to monitor for its first emitted element.
    /// - Returns: A publisher that drops elements from the upstream publisher until the `other` publisher produces a value.
    public func drop<P>(untilOutputFrom publisher: P) -> Publishers.DropUntilOutput<Self, P> where P : Publisher, Self.Failure == P.Failure
}

extension Publishers {

    /// A publisher that performs the specified closures when publisher events occur.
    public struct HandleEvents<Upstream> : Publisher where Upstream : Publisher {

        /// The kind of values published by this publisher.
        public typealias Output = Upstream.Output

        /// The kind of errors this publisher might publish.
        ///
        /// Use `Never` if this `Publisher` does not publish errors.
        public typealias Failure = Upstream.Failure

        /// The publisher from which this publisher receives elements.
        public let upstream: Upstream

        /// A closure that executes when the publisher receives the subscription from the upstream publisher.
        public var receiveSubscription: ((Subscription) -> Void)?

        ///  A closure that executes when the publisher receives a value from the upstream publisher.
        public var receiveOutput: ((Upstream.Output) -> Void)?

        /// A closure that executes when the publisher receives the completion from the upstream publisher.
        public var receiveCompletion: ((Subscribers.Completion<Upstream.Failure>) -> Void)?

        ///  A closure that executes when the downstream receiver cancels publishing.
        public var receiveCancel: (() -> Void)?

        /// A closure that executes when the publisher receives a request for more elements.
        public var receiveRequest: ((Subscribers.Demand) -> Void)?

        public init(upstream: Upstream, receiveSubscription: ((Subscription) -> Void)? = nil, receiveOutput: ((Publishers.HandleEvents<Upstream>.Output) -> Void)? = nil, receiveCompletion: ((Subscribers.Completion<Publishers.HandleEvents<Upstream>.Failure>) -> Void)? = nil, receiveCancel: (() -> Void)? = nil, receiveRequest: ((Subscribers.Demand) -> Void)?)

        /// This function is called to attach the specified `Subscriber` to this `Publisher` by `subscribe(_:)`
        ///
        /// - SeeAlso: `subscribe(_:)`
        /// - Parameters:
        ///     - subscriber: The subscriber to attach to this `Publisher`.
        ///                   once attached it can begin to receive values.
        public func receive<S>(subscriber: S) where S : Subscriber, Upstream.Failure == S.Failure, Upstream.Output == S.Input
    }
}

extension Publisher {

    /// Performs the specified closures when publisher events occur.
    ///
    /// - Parameters:
    ///   - receiveSubscription: A closure that executes when the publisher receives the  subscription from the upstream publisher. Defaults to `nil`.
    ///   - receiveOutput: A closure that executes when the publisher receives a value from the upstream publisher. Defaults to `nil`.
    ///   - receiveCompletion: A closure that executes when the publisher receives the completion from the upstream publisher. Defaults to `nil`.
    ///   - receiveCancel: A closure that executes when the downstream receiver cancels publishing. Defaults to `nil`.
    ///   - receiveRequest: A closure that executes when the publisher receives a request for more elements. Defaults to `nil`.
    /// - Returns: A publisher that performs the specified closures when publisher events occur.
    public func handleEvents(receiveSubscription: ((Subscription) -> Void)? = nil, receiveOutput: ((Self.Output) -> Void)? = nil, receiveCompletion: ((Subscribers.Completion<Self.Failure>) -> Void)? = nil, receiveCancel: (() -> Void)? = nil, receiveRequest: ((Subscribers.Demand) -> Void)? = nil) -> Publishers.HandleEvents<Self>
}

extension Publishers {

    /// A publisher that emits all of one publisher’s elements before those from another publisher.
    public struct Concatenate<Prefix, Suffix> : Publisher where Prefix : Publisher, Suffix : Publisher, Prefix.Failure == Suffix.Failure, Prefix.Output == Suffix.Output {

        /// The kind of values published by this publisher.
        public typealias Output = Suffix.Output

        /// The kind of errors this publisher might publish.
        ///
        /// Use `Never` if this `Publisher` does not publish errors.
        public typealias Failure = Suffix.Failure

        /// The publisher to republish, in its entirety, before republishing elements from `suffix`.
        public let prefix: Prefix

        /// The publisher to republish only after `prefix` finishes.
        public let suffix: Suffix

        public init(prefix: Prefix, suffix: Suffix)

        /// This function is called to attach the specified `Subscriber` to this `Publisher` by `subscribe(_:)`
        ///
        /// - SeeAlso: `subscribe(_:)`
        /// - Parameters:
        ///     - subscriber: The subscriber to attach to this `Publisher`.
        ///                   once attached it can begin to receive values.
        public func receive<S>(subscriber: S) where S : Subscriber, Suffix.Failure == S.Failure, Suffix.Output == S.Input
    }
}

extension Publisher {

    /// Prefixes a `Publisher`'s output with the specified sequence.
    /// - Parameter elements: The elements to publish before this publisher’s elements.
    /// - Returns: A publisher that prefixes the specified elements prior to this publisher’s elements.
    public func prepend(_ elements: Self.Output...) -> Publishers.Concatenate<Publishers.Sequence<[Self.Output], Self.Failure>, Self>

    /// Prefixes a `Publisher`'s output with the specified sequence.
    /// - Parameter elements: A sequence of elements to publish before this publisher’s elements.
    /// - Returns: A publisher that prefixes the sequence of elements prior to this publisher’s elements.
    public func prepend<S>(_ elements: S) -> Publishers.Concatenate<Publishers.Sequence<S, Self.Failure>, Self> where S : Sequence, Self.Output == S.Element

    /// Prefixes this publisher’s output with the elements emitted by the given publisher.
    ///
    /// The resulting publisher doesn’t emit any elements until the prefixing publisher finishes.
    /// - Parameter publisher: The prefixing publisher.
    /// - Returns: A publisher that prefixes the prefixing publisher’s elements prior to this publisher’s elements.
    public func prepend<P>(_ publisher: P) -> Publishers.Concatenate<P, Self> where P : Publisher, Self.Failure == P.Failure, Self.Output == P.Output

    /// Append a `Publisher`'s output with the specified sequence.
    public func append(_ elements: Self.Output...) -> Publishers.Concatenate<Self, Publishers.Sequence<[Self.Output], Self.Failure>>

    /// Appends a `Publisher`'s output with the specified sequence.
    public func append<S>(_ elements: S) -> Publishers.Concatenate<Self, Publishers.Sequence<S, Self.Failure>> where S : Sequence, Self.Output == S.Element

    /// Appends this publisher’s output with the elements emitted by the given publisher.
    ///
    /// This operator produces no elements until this publisher finishes. It then produces this publisher’s elements, followed by the given publisher’s elements. If this publisher fails with an error, the prefixing publisher does not publish the provided publisher’s elements.
    /// - Parameter publisher: The appending publisher.
    /// - Returns: A publisher that appends the appending publisher’s elements after this publisher’s elements.
    public func append<P>(_ publisher: P) -> Publishers.Concatenate<Self, P> where P : Publisher, Self.Failure == P.Failure, Self.Output == P.Output
}

extension Publishers {

    /// A publisher that publishes elements only after a specified time interval elapses between events.
    public struct Debounce<Upstream, Context> : Publisher where Upstream : Publisher, Context : Scheduler {

        /// The kind of values published by this publisher.
        public typealias Output = Upstream.Output

        /// The kind of errors this publisher might publish.
        ///
        /// Use `Never` if this `Publisher` does not publish errors.
        public typealias Failure = Upstream.Failure

        /// The publisher from which this publisher receives elements.
        public let upstream: Upstream

        /// The amount of time the publisher should wait before publishing an element.
        public let dueTime: Context.SchedulerTimeType.Stride

        /// The scheduler on which this publisher delivers elements.
        public let scheduler: Context

        /// Scheduler options that customize this publisher’s delivery of elements.
        public let options: Context.SchedulerOptions?

        public init(upstream: Upstream, dueTime: Context.SchedulerTimeType.Stride, scheduler: Context, options: Context.SchedulerOptions?)

        /// This function is called to attach the specified `Subscriber` to this `Publisher` by `subscribe(_:)`
        ///
        /// - SeeAlso: `subscribe(_:)`
        /// - Parameters:
        ///     - subscriber: The subscriber to attach to this `Publisher`.
        ///                   once attached it can begin to receive values.
        public func receive<S>(subscriber: S) where S : Subscriber, Upstream.Failure == S.Failure, Upstream.Output == S.Input
    }
}

extension Publisher {

    /// Publishes elements only after a specified time interval elapses between events.
    ///
    /// Use this operator when you want to wait for a pause in the delivery of events from the upstream publisher. For example, call `debounce` on the publisher from a text field to only receive elements when the user pauses or stops typing. When they start typing again, the `debounce` holds event delivery until the next pause.
    /// - Parameters:
    ///   - dueTime: The time the publisher should wait before publishing an element.
    ///   - scheduler: The scheduler on which this publisher delivers elements
    ///   - options: Scheduler options that customize this publisher’s delivery of elements.
    /// - Returns: A publisher that publishes events only after a specified time elapses.
    public func debounce<S>(for dueTime: S.SchedulerTimeType.Stride, scheduler: S, options: S.SchedulerOptions? = nil) -> Publishers.Debounce<Self, S> where S : Scheduler
}

extension Publishers {

    /// A publisher that only publishes the last element of a stream, after the stream finishes.
    public struct Last<Upstream> : Publisher where Upstream : Publisher {

        /// The kind of values published by this publisher.
        public typealias Output = Upstream.Output

        /// The kind of errors this publisher might publish.
        ///
        /// Use `Never` if this `Publisher` does not publish errors.
        public typealias Failure = Upstream.Failure

        /// The publisher from which this publisher receives elements.
        public let upstream: Upstream

        public init(upstream: Upstream)

        /// This function is called to attach the specified `Subscriber` to this `Publisher` by `subscribe(_:)`
        ///
        /// - SeeAlso: `subscribe(_:)`
        /// - Parameters:
        ///     - subscriber: The subscriber to attach to this `Publisher`.
        ///                   once attached it can begin to receive values.
        public func receive<S>(subscriber: S) where S : Subscriber, Upstream.Failure == S.Failure, Upstream.Output == S.Input
    }
}

extension Publisher {

    /// Only publishes the last element of a stream, after the stream finishes.
    /// - Returns: A publisher that only publishes the last element of a stream.
    public func last() -> Publishers.Last<Self>
}

extension Publishers {

    public struct Timeout<Upstream, Context> : Publisher where Upstream : Publisher, Context : Scheduler {

        /// The kind of values published by this publisher.
        public typealias Output = Upstream.Output

        /// The kind of errors this publisher might publish.
        ///
        /// Use `Never` if this `Publisher` does not publish errors.
        public typealias Failure = Upstream.Failure

        public let upstream: Upstream

        public let interval: Context.SchedulerTimeType.Stride

        public let scheduler: Context

        public let options: Context.SchedulerOptions?

        public let customError: (() -> Upstream.Failure)?

        public init(upstream: Upstream, interval: Context.SchedulerTimeType.Stride, scheduler: Context, options: Context.SchedulerOptions?, customError: (() -> Publishers.Timeout<Upstream, Context>.Failure)?)

        /// This function is called to attach the specified `Subscriber` to this `Publisher` by `subscribe(_:)`
        ///
        /// - SeeAlso: `subscribe(_:)`
        /// - Parameters:
        ///     - subscriber: The subscriber to attach to this `Publisher`.
        ///                   once attached it can begin to receive values.
        public func receive<S>(subscriber: S) where S : Subscriber, Upstream.Failure == S.Failure, Upstream.Output == S.Input
    }
}

extension Publisher {

    /// Terminates publishing if the upstream publisher exceeds the specified time interval without producing an element.
    ///
    /// - Parameters:
    ///   - interval: The maximum time interval the publisher can go without emitting an element, expressed in the time system of the scheduler.
    ///   - scheduler: The scheduler to deliver events on.
    ///   - options: Scheduler options that customize the delivery of elements.
    ///   - customError: A closure that executes if the publisher times out. The publisher sends the failure returned by this closure to the subscriber as the reason for termination.
    /// - Returns: A publisher that terminates if the specified interval elapses with no events received from the upstream publisher.
    public func timeout<S>(_ interval: S.SchedulerTimeType.Stride, scheduler: S, options: S.SchedulerOptions? = nil, customError: (() -> Self.Failure)? = nil) -> Publishers.Timeout<Self, S> where S : Scheduler
}

extension Publishers {

    public enum PrefetchStrategy {

        case keepFull

        case byRequest

        /// Returns a Boolean value indicating whether two values are equal.
        ///
        /// Equality is the inverse of inequality. For any values `a` and `b`,
        /// `a == b` implies that `a != b` is `false`.
        ///
        /// - Parameters:
        ///   - lhs: A value to compare.
        ///   - rhs: Another value to compare.
        public static func == (a: Publishers.PrefetchStrategy, b: Publishers.PrefetchStrategy) -> Bool

        /// The hash value.
        ///
        /// Hash values are not guaranteed to be equal across different executions of
        /// your program. Do not save hash values to use during a future execution.
        ///
        /// - Important: `hashValue` is deprecated as a `Hashable` requirement. To
        ///   conform to `Hashable`, implement the `hash(into:)` requirement instead.
        public var hashValue: Int { get }

        /// Hashes the essential components of this value by feeding them into the
        /// given hasher.
        ///
        /// Implement this method to conform to the `Hashable` protocol. The
        /// components used for hashing must be the same as the components compared
        /// in your type's `==` operator implementation. Call `hasher.combine(_:)`
        /// with each of these components.
        ///
        /// - Important: Never call `finalize()` on `hasher`. Doing so may become a
        ///   compile-time error in the future.
        ///
        /// - Parameter hasher: The hasher to use when combining the components
        ///   of this instance.
        public func hash(into hasher: inout Hasher)
    }

    public enum BufferingStrategy<Failure> where Failure : Error {

        case dropNewest

        case dropOldest

        case customError(() -> Failure)
    }

    public struct Buffer<Upstream> : Publisher where Upstream : Publisher {

        /// The kind of values published by this publisher.
        public typealias Output = Upstream.Output

        /// The kind of errors this publisher might publish.
        ///
        /// Use `Never` if this `Publisher` does not publish errors.
        public typealias Failure = Upstream.Failure

        public let upstream: Upstream

        public let size: Int

        public let prefetch: Publishers.PrefetchStrategy

        public let whenFull: Publishers.BufferingStrategy<Upstream.Failure>

        public init(upstream: Upstream, size: Int, prefetch: Publishers.PrefetchStrategy, whenFull: Publishers.BufferingStrategy<Publishers.Buffer<Upstream>.Failure>)

        /// This function is called to attach the specified `Subscriber` to this `Publisher` by `subscribe(_:)`
        ///
        /// - SeeAlso: `subscribe(_:)`
        /// - Parameters:
        ///     - subscriber: The subscriber to attach to this `Publisher`.
        ///                   once attached it can begin to receive values.
        public func receive<S>(subscriber: S) where S : Subscriber, Upstream.Failure == S.Failure, Upstream.Output == S.Input
    }
}

extension Publishers.PrefetchStrategy : Equatable {
}

extension Publishers.PrefetchStrategy : Hashable {
}

extension Publisher {

    public func buffer(size: Int, prefetch: Publishers.PrefetchStrategy, whenFull: Publishers.BufferingStrategy<Self.Failure>) -> Publishers.Buffer<Self>
}

extension Publishers {

    /// A publisher created by applying the zip function to two upstream publishers.
    public struct Zip<A, B> : Publisher where A : Publisher, B : Publisher, A.Failure == B.Failure {

        /// The kind of values published by this publisher.
        public typealias Output = (A.Output, B.Output)

        /// The kind of errors this publisher might publish.
        ///
        /// Use `Never` if this `Publisher` does not publish errors.
        public typealias Failure = A.Failure

        public let a: A

        public let b: B

        public init(_ a: A, _ b: B)

        /// This function is called to attach the specified `Subscriber` to this `Publisher` by `subscribe(_:)`
        ///
        /// - SeeAlso: `subscribe(_:)`
        /// - Parameters:
        ///     - subscriber: The subscriber to attach to this `Publisher`.
        ///                   once attached it can begin to receive values.
        public func receive<S>(subscriber: S) where S : Subscriber, B.Failure == S.Failure, S.Input == (A.Output, B.Output)
    }

    /// A publisher created by applying the zip function to three upstream publishers.
    public struct Zip3<A, B, C> : Publisher where A : Publisher, B : Publisher, C : Publisher, A.Failure == B.Failure, B.Failure == C.Failure {

        /// The kind of values published by this publisher.
        public typealias Output = (A.Output, B.Output, C.Output)

        /// The kind of errors this publisher might publish.
        ///
        /// Use `Never` if this `Publisher` does not publish errors.
        public typealias Failure = A.Failure

        public let a: A

        public let b: B

        public let c: C

        public init(_ a: A, _ b: B, _ c: C)

        /// This function is called to attach the specified `Subscriber` to this `Publisher` by `subscribe(_:)`
        ///
        /// - SeeAlso: `subscribe(_:)`
        /// - Parameters:
        ///     - subscriber: The subscriber to attach to this `Publisher`.
        ///                   once attached it can begin to receive values.
        public func receive<S>(subscriber: S) where S : Subscriber, C.Failure == S.Failure, S.Input == (A.Output, B.Output, C.Output)
    }

    /// A publisher created by applying the zip function to four upstream publishers.
    public struct Zip4<A, B, C, D> : Publisher where A : Publisher, B : Publisher, C : Publisher, D : Publisher, A.Failure == B.Failure, B.Failure == C.Failure, C.Failure == D.Failure {

        /// The kind of values published by this publisher.
        public typealias Output = (A.Output, B.Output, C.Output, D.Output)

        /// The kind of errors this publisher might publish.
        ///
        /// Use `Never` if this `Publisher` does not publish errors.
        public typealias Failure = A.Failure

        public let a: A

        public let b: B

        public let c: C

        public let d: D

        public init(_ a: A, _ b: B, _ c: C, _ d: D)

        /// This function is called to attach the specified `Subscriber` to this `Publisher` by `subscribe(_:)`
        ///
        /// - SeeAlso: `subscribe(_:)`
        /// - Parameters:
        ///     - subscriber: The subscriber to attach to this `Publisher`.
        ///                   once attached it can begin to receive values.
        public func receive<S>(subscriber: S) where S : Subscriber, D.Failure == S.Failure, S.Input == (A.Output, B.Output, C.Output, D.Output)
    }
}

extension Publisher {

    /// Combine elements from another publisher and deliver pairs of elements as tuples.
    ///
    /// The returned publisher waits until both publishers have emitted an event, then delivers the oldest unconsumed event from each publisher together as a tuple to the subscriber.
    /// For example, if publisher `P1` emits elements `a` and `b`, and publisher `P2` emits event `c`, the zip publisher emits the tuple `(a, c)`. It won’t emit a tuple with event `b` until `P2` emits another event.
    /// If either upstream publisher finishes successfuly or fails with an error, the zipped publisher does the same.
    ///
    /// - Parameter other: Another publisher.
    /// - Returns: A publisher that emits pairs of elements from the upstream publishers as tuples.
    public func zip<P>(_ other: P) -> Publishers.Zip<Self, P> where P : Publisher, Self.Failure == P.Failure

    /// Combine elements from another publisher and deliver a transformed output.
    ///
    /// The returned publisher waits until both publishers have emitted an event, then delivers the oldest unconsumed event from each publisher together as a tuple to the subscriber.
    /// For example, if publisher `P1` emits elements `a` and `b`, and publisher `P2` emits event `c`, the zip publisher emits the tuple `(a, c)`. It won’t emit a tuple with event `b` until `P2` emits another event.
    /// If either upstream publisher finishes successfuly or fails with an error, the zipped publisher does the same.
    ///
    /// - Parameter other: Another publisher.
    ///   - transform: A closure that receives the most recent value from each publisher and returns a new value to publish.
    /// - Returns: A publisher that emits pairs of elements from the upstream publishers as tuples.
    public func zip<P, T>(_ other: P, _ transform: @escaping (Self.Output, P.Output) -> T) -> Publishers.Map<Publishers.Zip<Self, P>, T> where P : Publisher, Self.Failure == P.Failure

    /// Combine elements from two other publishers and deliver groups of elements as tuples.
    ///
    /// The returned publisher waits until all three publishers have emitted an event, then delivers the oldest unconsumed event from each publisher as a tuple to the subscriber.
    /// For example, if publisher `P1` emits elements `a` and `b`, and publisher `P2` emits elements `c` and `d`, and publisher `P3` emits the event `e`, the zip publisher emits the tuple `(a, c, e)`. It won’t emit a tuple with elements `b` or `d` until `P3` emits another event.
    /// If any upstream publisher finishes successfuly or fails with an error, the zipped publisher does the same.
    ///
    /// - Parameters:
    ///   - publisher1: A second publisher.
    ///   - publisher2: A third publisher.
    /// - Returns: A publisher that emits groups of elements from the upstream publishers as tuples.
    public func zip<P, Q>(_ publisher1: P, _ publisher2: Q) -> Publishers.Zip3<Self, P, Q> where P : Publisher, Q : Publisher, Self.Failure == P.Failure, P.Failure == Q.Failure

    /// Combine elements from two other publishers and deliver a transformed output.
    ///
    /// The returned publisher waits until all three publishers have emitted an event, then delivers the oldest unconsumed event from each publisher as a tuple to the subscriber.
    /// For example, if publisher `P1` emits elements `a` and `b`, and publisher `P2` emits elements `c` and `d`, and publisher `P3` emits the event `e`, the zip publisher emits the tuple `(a, c, e)`. It won’t emit a tuple with elements `b` or `d` until `P3` emits another event.
    /// If any upstream publisher finishes successfuly or fails with an error, the zipped publisher does the same.
    ///
    /// - Parameters:
    ///   - publisher1: A second publisher.
    ///   - publisher2: A third publisher.
    ///   - transform: A closure that receives the most recent value from each publisher and returns a new value to publish.
    /// - Returns: A publisher that emits groups of elements from the upstream publishers as tuples.
    public func zip<P, Q, T>(_ publisher1: P, _ publisher2: Q, _ transform: @escaping (Self.Output, P.Output, Q.Output) -> T) -> Publishers.Map<Publishers.Zip3<Self, P, Q>, T> where P : Publisher, Q : Publisher, Self.Failure == P.Failure, P.Failure == Q.Failure

    /// Combine elements from three other publishers and deliver groups of elements as tuples.
    ///
    /// The returned publisher waits until all four publishers have emitted an event, then delivers the oldest unconsumed event from each publisher as a tuple to the subscriber.
    /// For example, if publisher `P1` emits elements `a` and `b`, and publisher `P2` emits elements `c` and `d`, and publisher `P3` emits the elements `e` and `f`, and publisher `P4` emits the event `g`, the zip publisher emits the tuple `(a, c, e, g)`. It won’t emit a tuple with elements `b`, `d`, or `f` until `P4` emits another event.
    /// If any upstream publisher finishes successfuly or fails with an error, the zipped publisher does the same.
    ///
    /// - Parameters:
    ///   - publisher1: A second publisher.
    ///   - publisher2: A third publisher.
    ///   - publisher3: A fourth publisher.
    /// - Returns: A publisher that emits groups of elements from the upstream publishers as tuples.
    public func zip<P, Q, R>(_ publisher1: P, _ publisher2: Q, _ publisher3: R) -> Publishers.Zip4<Self, P, Q, R> where P : Publisher, Q : Publisher, R : Publisher, Self.Failure == P.Failure, P.Failure == Q.Failure, Q.Failure == R.Failure

    /// Combine elements from three other publishers and deliver a transformed output.
    ///
    /// The returned publisher waits until all four publishers have emitted an event, then delivers the oldest unconsumed event from each publisher as a tuple to the subscriber.
    /// For example, if publisher `P1` emits elements `a` and `b`, and publisher `P2` emits elements `c` and `d`, and publisher `P3` emits the elements `e` and `f`, and publisher `P4` emits the event `g`, the zip publisher emits the tuple `(a, c, e, g)`. It won’t emit a tuple with elements `b`, `d`, or `f` until `P4` emits another event.
    /// If any upstream publisher finishes successfuly or fails with an error, the zipped publisher does the same.
    ///
    /// - Parameters:
    ///   - publisher1: A second publisher.
    ///   - publisher2: A third publisher.
    ///   - publisher3: A fourth publisher.
    ///   - transform: A closure that receives the most recent value from each publisher and returns a new value to publish.
    /// - Returns: A publisher that emits groups of elements from the upstream publishers as tuples.
    public func zip<P, Q, R, T>(_ publisher1: P, _ publisher2: Q, _ publisher3: R, _ transform: @escaping (Self.Output, P.Output, Q.Output, R.Output) -> T) -> Publishers.Map<Publishers.Zip4<Self, P, Q, R>, T> where P : Publisher, Q : Publisher, R : Publisher, Self.Failure == P.Failure, P.Failure == Q.Failure, Q.Failure == R.Failure
}


extension Publishers {

    /// A publisher that publishes elements specified by a range in the sequence of published elements.
    public struct Output<Upstream> : Publisher where Upstream : Publisher {

        /// The kind of values published by this publisher.
        public typealias Output = Upstream.Output

        /// The kind of errors this publisher might publish.
        ///
        /// Use `Never` if this `Publisher` does not publish errors.
        public typealias Failure = Upstream.Failure

        /// The publisher that this publisher receives elements from.
        public let upstream: Upstream

        /// The range of elements to publish.
        public let range: CountableRange<Int>

        /// Creates a publisher that publishes elements specified by a range.
        ///
        /// - Parameters:
        ///   - upstream: The publisher that this publisher receives elements from.
        ///   - range: The range of elements to publish.
        public init(upstream: Upstream, range: CountableRange<Int>)

        /// This function is called to attach the specified `Subscriber` to this `Publisher` by `subscribe(_:)`
        ///
        /// - SeeAlso: `subscribe(_:)`
        /// - Parameters:
        ///     - subscriber: The subscriber to attach to this `Publisher`.
        ///                   once attached it can begin to receive values.
        public func receive<S>(subscriber: S) where S : Subscriber, Upstream.Failure == S.Failure, Upstream.Output == S.Input
    }
}

extension Publisher {

    /// Publishes a specific element, indicated by its index in the sequence of published elements.
    ///
    /// If the publisher completes normally or with an error before publishing the specified element, then the publisher doesn’t produce any elements.
    /// - Parameter index: The index that indicates the element to publish.
    /// - Returns: A publisher that publishes a specific indexed element.
    public func output(at index: Int) -> Publishers.Output<Self>

    /// Publishes elements specified by their range in the sequence of published elements.
    ///
    /// After all elements are published, the publisher finishes normally.
    /// If the publisher completes normally or with an error before producing all the elements in the range, it doesn’t publish the remaining elements.
    /// - Parameter range: A range that indicates which elements to publish.
    /// - Returns: A publisher that publishes elements specified by a range.
    public func output<R>(in range: R) -> Publishers.Output<Self> where R : RangeExpression, R.Bound == Int
}

extension Publishers {

    /// A publisher that handles errors from an upstream publisher by replacing the failed publisher with another publisher.
    public struct Catch<Upstream, NewPublisher> : Publisher where Upstream : Publisher, NewPublisher : Publisher, Upstream.Output == NewPublisher.Output {

        /// The kind of values published by this publisher.
        public typealias Output = Upstream.Output

        /// The kind of errors this publisher might publish.
        ///
        /// Use `Never` if this `Publisher` does not publish errors.
        public typealias Failure = NewPublisher.Failure

        /// The publisher that this publisher receives elements from.
        public let upstream: Upstream

        /// A closure that accepts the upstream failure as input and returns a publisher to replace the upstream publisher.
        public let handler: (Upstream.Failure) -> NewPublisher

        /// Creates a publisher that handles errors from an upstream publisher by replacing the failed publisher with another publisher.
        ///
        /// - Parameters:
        ///   - upstream: The publisher that this publisher receives elements from.
        ///   - handler: A closure that accepts the upstream failure as input and returns a publisher to replace the upstream publisher.
        public init(upstream: Upstream, handler: @escaping (Upstream.Failure) -> NewPublisher)

        /// This function is called to attach the specified `Subscriber` to this `Publisher` by `subscribe(_:)`
        ///
        /// - SeeAlso: `subscribe(_:)`
        /// - Parameters:
        ///     - subscriber: The subscriber to attach to this `Publisher`.
        ///                   once attached it can begin to receive values.
        public func receive<S>(subscriber: S) where S : Subscriber, NewPublisher.Failure == S.Failure, NewPublisher.Output == S.Input
    }

    /// A publisher that handles errors from an upstream publisher by replacing the failed publisher with another publisher or optionally producing a new error.
    public struct TryCatch<Upstream, NewPublisher> : Publisher where Upstream : Publisher, NewPublisher : Publisher, Upstream.Output == NewPublisher.Output {

        /// The kind of values published by this publisher.
        public typealias Output = Upstream.Output

        /// The kind of errors this publisher might publish.
        ///
        /// Use `Never` if this `Publisher` does not publish errors.
        public typealias Failure = Error

        public let upstream: Upstream

        public let handler: (Upstream.Failure) throws -> NewPublisher

        public init(upstream: Upstream, handler: @escaping (Upstream.Failure) throws -> NewPublisher)

        /// This function is called to attach the specified `Subscriber` to this `Publisher` by `subscribe(_:)`
        ///
        /// - SeeAlso: `subscribe(_:)`
        /// - Parameters:
        ///     - subscriber: The subscriber to attach to this `Publisher`.
        ///                   once attached it can begin to receive values.
        public func receive<S>(subscriber: S) where S : Subscriber, NewPublisher.Output == S.Input, S.Failure == Publishers.TryCatch<Upstream, NewPublisher>.Failure
    }
}

extension Publisher {

    /// Handles errors from an upstream publisher by replacing it with another publisher.
    ///
    /// The following example replaces any error from the upstream publisher and replaces the upstream with a `Just` publisher. This continues the stream by publishing a single value and completing normally.
    /// ```
    /// enum SimpleError: Error { case error }
    /// let errorPublisher = (0..<10).publisher.tryMap { v -> Int in
    ///     if v < 5 {
    ///         return v
    ///     } else {
    ///         throw SimpleError.error
    ///     }
    /// }
    ///
    /// let noErrorPublisher = errorPublisher.catch { _ in
    ///     return Just(100)
    /// }
    /// ```
    /// Backpressure note: This publisher passes through `request` and `cancel` to the upstream. After receiving an error, the publisher sends sends any unfulfilled demand to the new `Publisher`.
    /// - Parameter handler: A closure that accepts the upstream failure as input and returns a publisher to replace the upstream publisher.
    /// - Returns: A publisher that handles errors from an upstream publisher by replacing the failed publisher with another publisher.
    public func `catch`<P>(_ handler: @escaping (Self.Failure) -> P) -> Publishers.Catch<Self, P> where P : Publisher, Self.Output == P.Output

    /// Handles errors from an upstream publisher by either replacing it with another publisher or `throw`ing  a new error.
    ///
    /// - Parameter handler: A `throw`ing closure that accepts the upstream failure as input and returns a publisher to replace the upstream publisher or if an error is thrown will send the error downstream.
    /// - Returns: A publisher that handles errors from an upstream publisher by replacing the failed publisher with another publisher.
    public func tryCatch<P>(_ handler: @escaping (Self.Failure) throws -> P) -> Publishers.TryCatch<Self, P> where P : Publisher, Self.Output == P.Output
}

extension Publishers {

    public struct FlatMap<NewPublisher, Upstream> : Publisher where NewPublisher : Publisher, Upstream : Publisher, NewPublisher.Failure == Upstream.Failure {

        /// The kind of values published by this publisher.
        public typealias Output = NewPublisher.Output

        /// The kind of errors this publisher might publish.
        ///
        /// Use `Never` if this `Publisher` does not publish errors.
        public typealias Failure = Upstream.Failure

        public let upstream: Upstream

        public let maxPublishers: Subscribers.Demand

        public let transform: (Upstream.Output) -> NewPublisher

        public init(upstream: Upstream, maxPublishers: Subscribers.Demand, transform: @escaping (Upstream.Output) -> NewPublisher)

        /// This function is called to attach the specified `Subscriber` to this `Publisher` by `subscribe(_:)`
        ///
        /// - SeeAlso: `subscribe(_:)`
        /// - Parameters:
        ///     - subscriber: The subscriber to attach to this `Publisher`.
        ///                   once attached it can begin to receive values.
        public func receive<S>(subscriber: S) where S : Subscriber, NewPublisher.Output == S.Input, Upstream.Failure == S.Failure
    }
}

extension Publisher {

    /// Transforms all elements from an upstream publisher into a new or existing publisher.
    ///
    /// `flatMap` merges the output from all returned publishers into a single stream of output.
    ///
    /// - Parameters:
    ///   - maxPublishers: The maximum number of publishers produced by this method.
    ///   - transform: A closure that takes an element as a parameter and returns a publisher
    /// that produces elements of that type.
    /// - Returns: A publisher that transforms elements from an upstream publisher into
    /// a publisher of that element’s type.
    public func flatMap<T, P>(maxPublishers: Subscribers.Demand = .unlimited, _ transform: @escaping (Self.Output) -> P) -> Publishers.FlatMap<P, Self> where T == P.Output, P : Publisher, Self.Failure == P.Failure
}

extension Publishers {

    /// A publisher that delays delivery of elements and completion to the downstream receiver.
    public struct Delay<Upstream, Context> : Publisher where Upstream : Publisher, Context : Scheduler {

        /// The kind of values published by this publisher.
        public typealias Output = Upstream.Output

        /// The kind of errors this publisher might publish.
        ///
        /// Use `Never` if this `Publisher` does not publish errors.
        public typealias Failure = Upstream.Failure

        /// The publisher that this publisher receives elements from.
        public let upstream: Upstream

        /// The amount of time to delay.
        public let interval: Context.SchedulerTimeType.Stride

        /// The allowed tolerance in firing delayed events.
        public let tolerance: Context.SchedulerTimeType.Stride

        /// The scheduler to deliver the delayed events.
        public let scheduler: Context

        public let options: Context.SchedulerOptions?

        public init(upstream: Upstream, interval: Context.SchedulerTimeType.Stride, tolerance: Context.SchedulerTimeType.Stride, scheduler: Context, options: Context.SchedulerOptions? = nil)

        /// This function is called to attach the specified `Subscriber` to this `Publisher` by `subscribe(_:)`
        ///
        /// - SeeAlso: `subscribe(_:)`
        /// - Parameters:
        ///     - subscriber: The subscriber to attach to this `Publisher`.
        ///                   once attached it can begin to receive values.
        public func receive<S>(subscriber: S) where S : Subscriber, Upstream.Failure == S.Failure, Upstream.Output == S.Input
    }
}

extension Publisher {

    /// Delays delivery of all output to the downstream receiver by a specified amount of time on a particular scheduler.
    ///
    /// The delay affects the delivery of elements and completion, but not of the original subscription.
    /// - Parameters:
    ///   - interval: The amount of time to delay.
    ///   - tolerance: The allowed tolerance in firing delayed events.
    ///   - scheduler: The scheduler to deliver the delayed events.
    /// - Returns: A publisher that delays delivery of elements and completion to the downstream receiver.
    public func delay<S>(for interval: S.SchedulerTimeType.Stride, tolerance: S.SchedulerTimeType.Stride? = nil, scheduler: S, options: S.SchedulerOptions? = nil) -> Publishers.Delay<Self, S> where S : Scheduler
}

extension Publishers {

    /// A publisher that omits a specified number of elements before republishing later elements.
    public struct Drop<Upstream> : Publisher where Upstream : Publisher {

        /// The kind of values published by this publisher.
        public typealias Output = Upstream.Output

        /// The kind of errors this publisher might publish.
        ///
        /// Use `Never` if this `Publisher` does not publish errors.
        public typealias Failure = Upstream.Failure

        /// The publisher from which this publisher receives elements.
        public let upstream: Upstream

        /// The number of elements to drop.
        public let count: Int

        public init(upstream: Upstream, count: Int)

        /// This function is called to attach the specified `Subscriber` to this `Publisher` by `subscribe(_:)`
        ///
        /// - SeeAlso: `subscribe(_:)`
        /// - Parameters:
        ///     - subscriber: The subscriber to attach to this `Publisher`.
        ///                   once attached it can begin to receive values.
        public func receive<S>(subscriber: S) where S : Subscriber, Upstream.Failure == S.Failure, Upstream.Output == S.Input
    }
}

extension Publisher {

    /// Omits the specified number of elements before republishing subsequent elements.
    ///
    /// - Parameter count: The number of elements to omit.
    /// - Returns: A publisher that does not republish the first `count` elements.
    public func dropFirst(_ count: Int = 1) -> Publishers.Drop<Self>
}

<<<<<<< HEAD
extension Publishers.Filter {

    public func filter(_ isIncluded: @escaping (Publishers.Filter<Upstream>.Output) -> Bool) -> Publishers.Filter<Upstream>

    public func tryFilter(_ isIncluded: @escaping (Publishers.Filter<Upstream>.Output) throws -> Bool) -> Publishers.TryFilter<Upstream>
}

extension Publishers.TryFilter {

    public func filter(_ isIncluded: @escaping (Publishers.TryFilter<Upstream>.Output) -> Bool) -> Publishers.TryFilter<Upstream>

    public func tryFilter(_ isIncluded: @escaping (Publishers.TryFilter<Upstream>.Output) throws -> Bool) -> Publishers.TryFilter<Upstream>
=======
extension Publishers {

    /// A publisher that publishes the first element of a stream, then finishes.
    public struct First<Upstream> : Publisher where Upstream : Publisher {

        /// The kind of values published by this publisher.
        public typealias Output = Upstream.Output

        /// The kind of errors this publisher might publish.
        ///
        /// Use `Never` if this `Publisher` does not publish errors.
        public typealias Failure = Upstream.Failure

        /// The publisher from which this publisher receives elements.
        public let upstream: Upstream

        public init(upstream: Upstream)

        /// This function is called to attach the specified `Subscriber` to this `Publisher` by `subscribe(_:)`
        ///
        /// - SeeAlso: `subscribe(_:)`
        /// - Parameters:
        ///     - subscriber: The subscriber to attach to this `Publisher`.
        ///                   once attached it can begin to receive values.
        public func receive<S>(subscriber: S) where S : Subscriber, Upstream.Failure == S.Failure, Upstream.Output == S.Input
    }

    /// A publisher that only publishes the first element of a stream to satisfy a predicate closure.
    public struct FirstWhere<Upstream> : Publisher where Upstream : Publisher {

        /// The kind of values published by this publisher.
        public typealias Output = Upstream.Output

        /// The kind of errors this publisher might publish.
        ///
        /// Use `Never` if this `Publisher` does not publish errors.
        public typealias Failure = Upstream.Failure

        /// The publisher from which this publisher receives elements.
        public let upstream: Upstream

        /// The closure that determines whether to publish an element.
        public let predicate: (Upstream.Output) -> Bool

        public init(upstream: Upstream, predicate: @escaping (Publishers.FirstWhere<Upstream>.Output) -> Bool)

        /// This function is called to attach the specified `Subscriber` to this `Publisher` by `subscribe(_:)`
        ///
        /// - SeeAlso: `subscribe(_:)`
        /// - Parameters:
        ///     - subscriber: The subscriber to attach to this `Publisher`.
        ///                   once attached it can begin to receive values.
        public func receive<S>(subscriber: S) where S : Subscriber, Upstream.Failure == S.Failure, Upstream.Output == S.Input
    }

    /// A publisher that only publishes the first element of a stream to satisfy a throwing predicate closure.
    public struct TryFirstWhere<Upstream> : Publisher where Upstream : Publisher {

        /// The kind of values published by this publisher.
        public typealias Output = Upstream.Output

        /// The kind of errors this publisher might publish.
        ///
        /// Use `Never` if this `Publisher` does not publish errors.
        public typealias Failure = Error

        /// The publisher from which this publisher receives elements.
        public let upstream: Upstream

        /// The error-throwing closure that determines whether to publish an element.
        public let predicate: (Upstream.Output) throws -> Bool

        public init(upstream: Upstream, predicate: @escaping (Publishers.TryFirstWhere<Upstream>.Output) throws -> Bool)

        /// This function is called to attach the specified `Subscriber` to this `Publisher` by `subscribe(_:)`
        ///
        /// - SeeAlso: `subscribe(_:)`
        /// - Parameters:
        ///     - subscriber: The subscriber to attach to this `Publisher`.
        ///                   once attached it can begin to receive values.
        public func receive<S>(subscriber: S) where S : Subscriber, Upstream.Output == S.Input, S.Failure == Publishers.TryFirstWhere<Upstream>.Failure
    }
}

extension Publisher {

    /// Publishes the first element of a stream, then finishes.
    ///
    /// If this publisher doesn’t receive any elements, it finishes without publishing.
    /// - Returns: A publisher that only publishes the first element of a stream.
    public func first() -> Publishers.First<Self>

    /// Publishes the first element of a stream to satisfy a predicate closure, then finishes.
    ///
    /// The publisher ignores all elements after the first. If this publisher doesn’t receive any elements, it finishes without publishing.
    /// - Parameter predicate: A closure that takes an element as a parameter and returns a Boolean value that indicates whether to publish the element.
    /// - Returns: A publisher that only publishes the first element of a stream that satifies the predicate.
    public func first(where predicate: @escaping (Self.Output) -> Bool) -> Publishers.FirstWhere<Self>

    /// Publishes the first element of a stream to satisfy a throwing predicate closure, then finishes.
    ///
    /// The publisher ignores all elements after the first. If this publisher doesn’t receive any elements, it finishes without publishing. If the predicate closure throws, the publisher fails with an error.
    /// - Parameter predicate: A closure that takes an element as a parameter and returns a Boolean value that indicates whether to publish the element.
    /// - Returns: A publisher that only publishes the first element of a stream that satifies the predicate.
    public func tryFirst(where predicate: @escaping (Self.Output) throws -> Bool) -> Publishers.TryFirstWhere<Self>
>>>>>>> d3888a38
}

extension Just {

    public func prepend(_ elements: Output...) -> Publishers.Sequence<[Output], Just<Output>.Failure>

    public func prepend<S>(_ elements: S) -> Publishers.Sequence<[Output], Just<Output>.Failure> where Output == S.Element, S : Sequence

    public func append(_ elements: Output...) -> Publishers.Sequence<[Output], Just<Output>.Failure>

    public func append<S>(_ elements: S) -> Publishers.Sequence<[Output], Just<Output>.Failure> where Output == S.Element, S : Sequence
}

extension Publishers.Contains : Equatable where Upstream : Equatable {

    /// Returns a Boolean value that indicates whether two publishers are equivalent.
    ///
    /// - Parameters:
    ///   - lhs: A contains publisher to compare for equality.
    ///   - rhs: Another contains publisher to compare for equality.
    /// - Returns: `true` if the two publishers’ upstream and output properties are equal, `false` otherwise.
    public static func == (lhs: Publishers.Contains<Upstream>, rhs: Publishers.Contains<Upstream>) -> Bool
}

extension Publishers.CombineLatest : Equatable where A : Equatable, B : Equatable {

    /// Returns a Boolean value that indicates whether two publishers are equivalent.
    ///
    /// - Parameters:
    ///   - lhs: A combineLatest publisher to compare for equality.
    ///   - rhs: Another combineLatest publisher to compare for equality.
    /// - Returns: `true` if the corresponding upstream publishers of each combineLatest publisher are equal, `false` otherwise.
    public static func == (lhs: Publishers.CombineLatest<A, B>, rhs: Publishers.CombineLatest<A, B>) -> Bool
}

extension Publishers.CombineLatest3 : Equatable where A : Equatable, B : Equatable, C : Equatable {

    /// Returns a Boolean value indicating whether two values are equal.
    ///
    /// Equality is the inverse of inequality. For any values `a` and `b`,
    /// `a == b` implies that `a != b` is `false`.
    ///
    /// - Parameters:
    ///   - lhs: A value to compare.
    ///   - rhs: Another value to compare.
    public static func == (lhs: Publishers.CombineLatest3<A, B, C>, rhs: Publishers.CombineLatest3<A, B, C>) -> Bool
}

extension Publishers.CombineLatest4 : Equatable where A : Equatable, B : Equatable, C : Equatable, D : Equatable {

    /// Returns a Boolean value indicating whether two values are equal.
    ///
    /// Equality is the inverse of inequality. For any values `a` and `b`,
    /// `a == b` implies that `a != b` is `false`.
    ///
    /// - Parameters:
    ///   - lhs: A value to compare.
    ///   - rhs: Another value to compare.
    public static func == (lhs: Publishers.CombineLatest4<A, B, C, D>, rhs: Publishers.CombineLatest4<A, B, C, D>) -> Bool
}

extension Publishers.Collect : Equatable where Upstream : Equatable {

    /// Returns a Boolean value indicating whether two values are equal.
    ///
    /// Equality is the inverse of inequality. For any values `a` and `b`,
    /// `a == b` implies that `a != b` is `false`.
    ///
    /// - Parameters:
    ///   - lhs: A value to compare.
    ///   - rhs: Another value to compare.
    public static func == (lhs: Publishers.Collect<Upstream>, rhs: Publishers.Collect<Upstream>) -> Bool
}

extension Publishers.CollectByCount : Equatable where Upstream : Equatable {

    /// Returns a Boolean value indicating whether two values are equal.
    ///
    /// Equality is the inverse of inequality. For any values `a` and `b`,
    /// `a == b` implies that `a != b` is `false`.
    ///
    /// - Parameters:
    ///   - lhs: A value to compare.
    ///   - rhs: Another value to compare.
    public static func == (lhs: Publishers.CollectByCount<Upstream>, rhs: Publishers.CollectByCount<Upstream>) -> Bool
}

extension Publishers.CompactMap {

    public func compactMap<T>(_ transform: @escaping (Output) -> T?) -> Publishers.CompactMap<Upstream, T>

    public func map<T>(_ transform: @escaping (Output) -> T) -> Publishers.CompactMap<Upstream, T>
}

extension Publishers.TryCompactMap {

    public func compactMap<T>(_ transform: @escaping (Output) throws -> T?) -> Publishers.TryCompactMap<Upstream, T>
}

extension Publishers.Merge : Equatable where A : Equatable, B : Equatable {

    /// Returns a Boolean value that indicates whether two publishers are equivalent.
    ///
    /// - Parameters:
    ///   - lhs: A merging publisher to compare for equality.
    ///   - rhs: Another merging publisher to compare for equality..
    /// - Returns: `true` if the two merging - rhs: Another merging publisher to compare for equality.
    public static func == (lhs: Publishers.Merge<A, B>, rhs: Publishers.Merge<A, B>) -> Bool
}

extension Publishers.Merge3 : Equatable where A : Equatable, B : Equatable, C : Equatable {

    /// Returns a Boolean value that indicates whether two publishers are equivalent.
    ///
    /// - Parameters:
    ///   - lhs: A merging publisher to compare for equality.
    ///   - rhs: Another merging publisher to compare for equality.
    /// - Returns: `true` if the two merging publishers have equal source publishers, `false` otherwise.
    public static func == (lhs: Publishers.Merge3<A, B, C>, rhs: Publishers.Merge3<A, B, C>) -> Bool
}

extension Publishers.Merge4 : Equatable where A : Equatable, B : Equatable, C : Equatable, D : Equatable {

    /// Returns a Boolean value that indicates whether two publishers are equivalent.
    ///
    /// - Parameters:
    ///   - lhs: A merging publisher to compare for equality.
    ///   - rhs: Another merging publisher to compare for equality.
    /// - Returns: `true` if the two merging publishers have equal source publishers, `false` otherwise.
    public static func == (lhs: Publishers.Merge4<A, B, C, D>, rhs: Publishers.Merge4<A, B, C, D>) -> Bool
}

extension Publishers.Merge5 : Equatable where A : Equatable, B : Equatable, C : Equatable, D : Equatable, E : Equatable {

    /// Returns a Boolean value that indicates whether two publishers are equivalent.
    ///
    /// - Parameters:
    ///   - lhs: A merging publisher to compare for equality.
    ///   - rhs: Another merging publisher to compare for equality.
    /// - Returns: `true` if the two merging publishers have equal source publishers, `false` otherwise.
    public static func == (lhs: Publishers.Merge5<A, B, C, D, E>, rhs: Publishers.Merge5<A, B, C, D, E>) -> Bool
}

extension Publishers.Merge6 : Equatable where A : Equatable, B : Equatable, C : Equatable, D : Equatable, E : Equatable, F : Equatable {

    /// Returns a Boolean value that indicates whether two publishers are equivalent.
    ///
    /// - Parameters:
    ///   - lhs: A merging publisher to compare for equality.
    ///   - rhs: Another merging publisher to compare for equality.
    /// - Returns: `true` if the two merging publishers have equal source publishers, `false` otherwise.
    public static func == (lhs: Publishers.Merge6<A, B, C, D, E, F>, rhs: Publishers.Merge6<A, B, C, D, E, F>) -> Bool
}

extension Publishers.Merge7 : Equatable where A : Equatable, B : Equatable, C : Equatable, D : Equatable, E : Equatable, F : Equatable, G : Equatable {

    /// Returns a Boolean value that indicates whether two publishers are equivalent.
    ///
    /// - Parameters:
    ///   - lhs: A merging publisher to compare for equality.
    ///   - rhs: Another merging publisher to compare for equality.
    /// - Returns: `true` if the two merging publishers have equal source publishers, `false` otherwise.
    public static func == (lhs: Publishers.Merge7<A, B, C, D, E, F, G>, rhs: Publishers.Merge7<A, B, C, D, E, F, G>) -> Bool
}

extension Publishers.Merge8 : Equatable where A : Equatable, B : Equatable, C : Equatable, D : Equatable, E : Equatable, F : Equatable, G : Equatable, H : Equatable {

    /// Returns a Boolean value that indicates whether two publishers are equivalent.
    ///
    /// - Parameters:
    ///   - lhs: A merging publisher to compare for equality.
    ///   - rhs: Another merging publisher to compare for equality.
    /// - Returns: `true` if the two merging publishers have equal source publishers, `false` otherwise.
    public static func == (lhs: Publishers.Merge8<A, B, C, D, E, F, G, H>, rhs: Publishers.Merge8<A, B, C, D, E, F, G, H>) -> Bool
}

extension Publishers.MergeMany : Equatable where Upstream : Equatable {

    /// Returns a Boolean value indicating whether two values are equal.
    ///
    /// Equality is the inverse of inequality. For any values `a` and `b`,
    /// `a == b` implies that `a != b` is `false`.
    ///
    /// - Parameters:
    ///   - lhs: A value to compare.
    ///   - rhs: Another value to compare.
    public static func == (lhs: Publishers.MergeMany<Upstream>, rhs: Publishers.MergeMany<Upstream>) -> Bool
}

extension Publishers.Count : Equatable where Upstream : Equatable {

    /// Returns a Boolean value indicating whether two values are equal.
    ///
    /// Equality is the inverse of inequality. For any values `a` and `b`,
    /// `a == b` implies that `a != b` is `false`.
    ///
    /// - Parameters:
    ///   - lhs: A value to compare.
    ///   - rhs: Another value to compare.
    public static func == (lhs: Publishers.Count<Upstream>, rhs: Publishers.Count<Upstream>) -> Bool
}

extension Publishers.IgnoreOutput : Equatable where Upstream : Equatable {

    /// Returns a Boolean value that indicates whether two publishers are equivalent.
    ///
    /// - Parameters:
    ///   - lhs: An ignore output publisher to compare for equality.
    ///   - rhs: Another ignore output publisher to compare for equality.
    /// - Returns: `true` if the two publishers have equal upstream publishers, `false` otherwise.
    public static func == (lhs: Publishers.IgnoreOutput<Upstream>, rhs: Publishers.IgnoreOutput<Upstream>) -> Bool
}

extension Publishers.Retry : Equatable where Upstream : Equatable {

    /// Returns a Boolean value indicating whether two values are equal.
    ///
    /// Equality is the inverse of inequality. For any values `a` and `b`,
    /// `a == b` implies that `a != b` is `false`.
    ///
    /// - Parameters:
    ///   - lhs: A value to compare.
    ///   - rhs: Another value to compare.
    public static func == (lhs: Publishers.Retry<Upstream>, rhs: Publishers.Retry<Upstream>) -> Bool
}

extension Publishers.ReplaceEmpty : Equatable where Upstream : Equatable, Upstream.Output : Equatable {

    /// Returns a Boolean value that indicates whether two publishers are equivalent.
    ///
    /// - Parameters:
    ///   - lhs: A replace empty publisher to compare for equality.
    ///   - rhs: Another replace empty publisher to compare for equality.
    /// - Returns: `true` if the two publishers have equal upstream publishers and output elements, `false` otherwise.
    public static func == (lhs: Publishers.ReplaceEmpty<Upstream>, rhs: Publishers.ReplaceEmpty<Upstream>) -> Bool
}

extension Publishers.ReplaceError : Equatable where Upstream : Equatable, Upstream.Output : Equatable {

    /// Returns a Boolean value that indicates whether two publishers are equivalent.
    ///
    /// - Parameters:
    ///   - lhs: A replace error publisher to compare for equality.
    ///   - rhs: Another replace error publisher to compare for equality.
    /// - Returns: `true` if the two publishers have equal upstream publishers and output elements, `false` otherwise.
    public static func == (lhs: Publishers.ReplaceError<Upstream>, rhs: Publishers.ReplaceError<Upstream>) -> Bool
}

extension Publishers.DropUntilOutput : Equatable where Upstream : Equatable, Other : Equatable {

    /// Returns a Boolean value indicating whether two values are equal.
    ///
    /// Equality is the inverse of inequality. For any values `a` and `b`,
    /// `a == b` implies that `a != b` is `false`.
    ///
    /// - Parameters:
    ///   - lhs: A value to compare.
    ///   - rhs: Another value to compare.
    public static func == (lhs: Publishers.DropUntilOutput<Upstream, Other>, rhs: Publishers.DropUntilOutput<Upstream, Other>) -> Bool
}

extension Publishers.Concatenate : Equatable where Prefix : Equatable, Suffix : Equatable {

    /// Returns a Boolean value that indicates whether two publishers are equivalent.
    ///
    /// - Parameters:
    ///   - lhs: A concatenate publisher to compare for equality.
    ///   - rhs: Another concatenate publisher to compare for equality.
    /// - Returns: `true` if the two publishers’ prefix and suffix properties are equal, `false` otherwise.
    public static func == (lhs: Publishers.Concatenate<Prefix, Suffix>, rhs: Publishers.Concatenate<Prefix, Suffix>) -> Bool
}

extension Publishers.Last : Equatable where Upstream : Equatable {

    /// Returns a Boolean value that indicates whether two publishers are equivalent.
    ///
    /// - Parameters:
    ///   - lhs: A last publisher to compare for equality.
    ///   - rhs: Another last publisher to compare for equality.
    /// - Returns: `true` if the two publishers have equal upstream publishers, `false` otherwise.
    public static func == (lhs: Publishers.Last<Upstream>, rhs: Publishers.Last<Upstream>) -> Bool
}

extension Publishers.Zip : Equatable where A : Equatable, B : Equatable {

    /// Returns a Boolean value that indicates whether two publishers are equivalent.
    ///
    /// - Parameters:
    ///   - lhs: A zip publisher to compare for equality.
    ///   - rhs: Another zip publisher to compare for equality.
    /// - Returns: `true` if the corresponding upstream publishers of each zip publisher are equal, `false` otherwise.
    public static func == (lhs: Publishers.Zip<A, B>, rhs: Publishers.Zip<A, B>) -> Bool
}

/// Returns a Boolean value that indicates whether two publishers are equivalent.
///
/// - Parameters:
///   - lhs: A zip publisher to compare for equality.
///   - rhs: Another zip publisher to compare for equality.
/// - Returns: `true` if the corresponding upstream publishers of each zip publisher are equal, `false` otherwise.
extension Publishers.Zip3 : Equatable where A : Equatable, B : Equatable, C : Equatable {

    /// Returns a Boolean value indicating whether two values are equal.
    ///
    /// Equality is the inverse of inequality. For any values `a` and `b`,
    /// `a == b` implies that `a != b` is `false`.
    ///
    /// - Parameters:
    ///   - lhs: A value to compare.
    ///   - rhs: Another value to compare.
    public static func == (lhs: Publishers.Zip3<A, B, C>, rhs: Publishers.Zip3<A, B, C>) -> Bool
}

/// Returns a Boolean value that indicates whether two publishers are equivalent.
///
/// - Parameters:
///   - lhs: A zip publisher to compare for equality.
///   - rhs: Another zip publisher to compare for equality.
/// - Returns: `true` if the corresponding upstream publishers of each zip publisher are equal, `false` otherwise.
extension Publishers.Zip4 : Equatable where A : Equatable, B : Equatable, C : Equatable, D : Equatable {

    /// Returns a Boolean value indicating whether two values are equal.
    ///
    /// Equality is the inverse of inequality. For any values `a` and `b`,
    /// `a == b` implies that `a != b` is `false`.
    ///
    /// - Parameters:
    ///   - lhs: A value to compare.
    ///   - rhs: Another value to compare.
    public static func == (lhs: Publishers.Zip4<A, B, C, D>, rhs: Publishers.Zip4<A, B, C, D>) -> Bool
}

extension Publishers.Output : Equatable where Upstream : Equatable {

    /// Returns a Boolean value indicating whether two values are equal.
    ///
    /// Equality is the inverse of inequality. For any values `a` and `b`,
    /// `a == b` implies that `a != b` is `false`.
    ///
    /// - Parameters:
    ///   - lhs: A value to compare.
    ///   - rhs: Another value to compare.
    public static func == (lhs: Publishers.Output<Upstream>, rhs: Publishers.Output<Upstream>) -> Bool
}

extension Publishers.Drop : Equatable where Upstream : Equatable {

    /// Returns a Boolean value that indicates whether the two publishers are equivalent.
    ///
    /// - Parameters:
    ///   - lhs: A drop publisher to compare for equality..
    ///   - rhs: Another drop publisher to compare for equality..
    /// - Returns: `true` if the publishers have equal upstream and count properties, `false` otherwise.
    public static func == (lhs: Publishers.Drop<Upstream>, rhs: Publishers.Drop<Upstream>) -> Bool
}

extension Publishers.First : Equatable where Upstream : Equatable {

    /// Returns a Boolean value that indicates whether two first publishers have equal upstream publishers.
    ///
    /// - Parameters:
    ///   - lhs: A drop publisher to compare for equality.
    ///   - rhs: Another drop publisher to compare for equality.
    /// - Returns: `true` if the two publishers have equal upstream publishers, `false` otherwise.
    public static func == (lhs: Publishers.First<Upstream>, rhs: Publishers.First<Upstream>) -> Bool
}

/// Adds a `Publisher` to a property.
///
/// Properties annotated with `@Published` contain both the stored value and a publisher which sends any new values after the property value has been sent. New subscribers will receive the current value of the property first.
@available(iOS 13.0, OSX 10.15, tvOS 13.0, watchOS 6.0, *)
@propertyWrapper public struct Published<Value> {

    /// Initialize the storage of the Published property as well as the corresponding `Publisher`.
    public init(initialValue: Value)

    public static subscript<EnclosingSelf: AnyObject>(
        _enclosingInstance object: EnclosingSelf,
        wrapped wrappedKeyPath: ReferenceWritableKeyPath<EnclosingSelf, Value>,
        storage storageKeyPath: ReferenceWritableKeyPath<EnclosingSelf, Published<Value>>
    ) -> Value { get set }

    public class Publisher : Publisher {

        public typealias Output = Value

        public typealias Failure = Never

        /// This function is called to attach the specified `Subscriber` to this `Publisher` by `subscribe(_:)`
        ///
        /// - SeeAlso: `subscribe(_:)`
        /// - Parameters:
        ///     - subscriber: The subscriber to attach to this `Publisher`.
        ///                   once attached it can begin to receive values.
        public func receive<S>(subscriber: S) where Value == S.Input, S : Subscriber, S.Failure == Published<Value>.Publisher.Failure
    }

    /// The property that can be accessed with the `$` syntax and allows access to the `Publisher`
    public var projectedValue: Published<Value>.Publisher { mutating get }
}

/// A type of object with a publisher that emits before the object has changed.
///
/// By default an `ObservableObject` will synthesize an `objectWillChange`
/// publisher that emits before any of its `@Published` properties changes:
///
///     class Contact : ObservableObject {
///         @Published var name: String
///         @Published var age: Int
///
///         init(name: String, age: Int) {
///             self.name = name
///             self.age = age
///         }
///
///         func haveBirthday() -> Int {
///             age += 1
///         }
///     }
///
///     let john = Contact(name: "John Appleseed", age: 24)
///     john.objectWillChange.sink { _ in print("will change") }
///     print(john.haveBirthday)
///     // Prints "will change"
///     // Prints "25"
///
public protocol ObservableObject : AnyObject {

    /// The type of publisher that emits before the object has changed.
    associatedtype ObjectWillChangePublisher : Publisher = ObservableObjectPublisher where Self.ObjectWillChangePublisher.Failure == Never

    /// A publisher that emits before the object has changed.
    var objectWillChange: Self.ObjectWillChangePublisher { get }
}

extension ObservableObject where Self.ObjectWillChangePublisher == ObservableObjectPublisher {

    /// A publisher that emits before the object has changed.
    public var objectWillChange: ObservableObjectPublisher { get }
}

/// The default publisher of an `ObservableObject`.
final public class ObservableObjectPublisher : Publisher {

    /// The kind of values published by this publisher.
    public typealias Output = Void

    /// The kind of errors this publisher might publish.
    ///
    /// Use `Never` if this `Publisher` does not publish errors.
    public typealias Failure = Never

    public init()

    /// This function is called to attach the specified `Subscriber` to this `Publisher` by `subscribe(_:)`
    ///
    /// - SeeAlso: `subscribe(_:)`
    /// - Parameters:
    ///     - subscriber: The subscriber to attach to this `Publisher`.
    ///                   once attached it can begin to receive values.
    final public func receive<S>(subscriber: S) where S : Subscriber, S.Failure == ObservableObjectPublisher.Failure, S.Input == ObservableObjectPublisher.Output

    final public func send()
}

/// A publisher that allows for recording a series of inputs and a completion for later playback to each subscriber.
public struct Record<Output, Failure> : Publisher where Failure : Error {

    /// The recorded output and completion.
    public let recording: Record<Output, Failure>.Recording

    /// Interactively record a series of outputs and a completion.
    public init(record: (inout Record<Output, Failure>.Recording) -> Void)

    /// Initialize with a recording.
    public init(recording: Record<Output, Failure>.Recording)

    /// Set up a complete recording with the specified output and completion.
    public init(output: [Output], completion: Subscribers.Completion<Failure>)

    /// This function is called to attach the specified `Subscriber` to this `Publisher` by `subscribe(_:)`
    ///
    /// - SeeAlso: `subscribe(_:)`
    /// - Parameters:
    ///     - subscriber: The subscriber to attach to this `Publisher`.
    ///                   once attached it can begin to receive values.
    public func receive<S>(subscriber: S) where Output == S.Input, Failure == S.Failure, S : Subscriber

    /// A recorded set of `Output` and a `Subscribers.Completion`.
    public struct Recording {

        public typealias Input = Output

        /// The output which will be sent to a `Subscriber`.
        public var output: [Output] { get }

        /// The completion which will be sent to a `Subscriber`.
        public var completion: Subscribers.Completion<Failure> { get }

        /// Set up a recording in a state ready to receive output.
        public init()

        /// Set up a complete recording with the specified output and completion.
        public init(output: [Output], completion: Subscribers.Completion<Failure> = .finished)

        /// Add an output to the recording.
        ///
        /// A `fatalError` will be raised if output is added after adding completion.
        public mutating func receive(_ input: Record<Output, Failure>.Recording.Input)

        /// Add a completion to the recording.
        ///
        /// A `fatalError` will be raised if more than one completion is added.
        public mutating func receive(completion: Subscribers.Completion<Failure>)
    }
}

extension Record : Codable where Output : Decodable, Output : Encodable, Failure : Decodable, Failure : Encodable {

    /// Creates a new instance by decoding from the given decoder.
    ///
    /// This initializer throws an error if reading from the decoder fails, or
    /// if the data read is corrupted or otherwise invalid.
    ///
    /// - Parameter decoder: The decoder to read data from.
    public init(from decoder: Decoder) throws

    /// Encodes this value into the given encoder.
    ///
    /// If the value fails to encode anything, `encoder` will encode an empty
    /// keyed container in its place.
    ///
    /// This function throws an error if any values are invalid for the given
    /// encoder's format.
    ///
    /// - Parameter encoder: The encoder to write data to.
    public func encode(to encoder: Encoder) throws
}

extension Record.Recording : Codable where Output : Decodable, Output : Encodable, Failure : Decodable, Failure : Encodable {

    /// Creates a new instance by decoding from the given decoder.
    ///
    /// This initializer throws an error if reading from the decoder fails, or
    /// if the data read is corrupted or otherwise invalid.
    ///
    /// - Parameter decoder: The decoder to read data from.
    public init(from decoder: Decoder) throws

    public func encode(into encoder: Encoder) throws

    /// Encodes this value into the given encoder.
    ///
    /// If the value fails to encode anything, `encoder` will encode an empty
    /// keyed container in its place.
    ///
    /// This function throws an error if any values are invalid for the given
    /// encoder's format.
    ///
    /// - Parameter encoder: The encoder to write data to.
    public func encode(to encoder: Encoder) throws
}

extension Publishers {

    /// A publisher that publishes the value of a key path.
    public struct MapKeyPath<Upstream, Output> : Publisher where Upstream : Publisher {

        /// The kind of errors this publisher might publish.
        ///
        /// Use `Never` if this `Publisher` does not publish errors.
        public typealias Failure = Upstream.Failure

        /// The publisher from which this publisher receives elements.
        public let upstream: Upstream

        /// The key path of a property to publish.
        public let keyPath: KeyPath<Upstream.Output, Output>

        /// This function is called to attach the specified `Subscriber` to this `Publisher` by `subscribe(_:)`
        ///
        /// - SeeAlso: `subscribe(_:)`
        /// - Parameters:
        ///     - subscriber: The subscriber to attach to this `Publisher`.
        ///                   once attached it can begin to receive values.
        public func receive<S>(subscriber: S) where Output == S.Input, S : Subscriber, Upstream.Failure == S.Failure
    }

    /// A publisher that publishes the values of two key paths as a tuple.
    public struct MapKeyPath2<Upstream, Output0, Output1> : Publisher where Upstream : Publisher {

        /// The kind of values published by this publisher.
        public typealias Output = (Output0, Output1)

        /// The kind of errors this publisher might publish.
        ///
        /// Use `Never` if this `Publisher` does not publish errors.
        public typealias Failure = Upstream.Failure

        /// The publisher from which this publisher receives elements.
        public let upstream: Upstream

        /// The key path of a property to publish.
        public let keyPath0: KeyPath<Upstream.Output, Output0>

        /// The key path of a second property to publish.
        public let keyPath1: KeyPath<Upstream.Output, Output1>

        /// This function is called to attach the specified `Subscriber` to this `Publisher` by `subscribe(_:)`
        ///
        /// - SeeAlso: `subscribe(_:)`
        /// - Parameters:
        ///     - subscriber: The subscriber to attach to this `Publisher`.
        ///                   once attached it can begin to receive values.
        public func receive<S>(subscriber: S) where S : Subscriber, Upstream.Failure == S.Failure, S.Input == (Output0, Output1)
    }

    /// A publisher that publishes the values of three key paths as a tuple.
    public struct MapKeyPath3<Upstream, Output0, Output1, Output2> : Publisher where Upstream : Publisher {

        /// The kind of values published by this publisher.
        public typealias Output = (Output0, Output1, Output2)

        /// The kind of errors this publisher might publish.
        ///
        /// Use `Never` if this `Publisher` does not publish errors.
        public typealias Failure = Upstream.Failure

        /// The publisher from which this publisher receives elements.
        public let upstream: Upstream

        /// The key path of a property to publish.
        public let keyPath0: KeyPath<Upstream.Output, Output0>

        /// The key path of a second property to publish.
        public let keyPath1: KeyPath<Upstream.Output, Output1>

        /// The key path of a third property to publish.
        public let keyPath2: KeyPath<Upstream.Output, Output2>

        /// This function is called to attach the specified `Subscriber` to this `Publisher` by `subscribe(_:)`
        ///
        /// - SeeAlso: `subscribe(_:)`
        /// - Parameters:
        ///     - subscriber: The subscriber to attach to this `Publisher`.
        ///                   once attached it can begin to receive values.
        public func receive<S>(subscriber: S) where S : Subscriber, Upstream.Failure == S.Failure, S.Input == (Output0, Output1, Output2)
    }
}

extension Publisher {

    /// Returns a publisher that publishes the value of a key path.
    ///
    /// - Parameter keyPath: The key path of a property on `Output`
    /// - Returns: A publisher that publishes the value of the key path.
    public func map<T>(_ keyPath: KeyPath<Self.Output, T>) -> Publishers.MapKeyPath<Self, T>

    /// Returns a publisher that publishes the values of two key paths as a tuple.
    ///
    /// - Parameters:
    ///   - keyPath0: The key path of a property on `Output`
    ///   - keyPath1: The key path of another property on `Output`
    /// - Returns: A publisher that publishes the values of two key paths as a tuple.
    public func map<T0, T1>(_ keyPath0: KeyPath<Self.Output, T0>, _ keyPath1: KeyPath<Self.Output, T1>) -> Publishers.MapKeyPath2<Self, T0, T1>

    /// Returns a publisher that publishes the values of three key paths as a tuple.
    ///
    /// - Parameters:
    ///   - keyPath0: The key path of a property on `Output`
    ///   - keyPath1: The key path of another property on `Output`
    ///   - keyPath2: The key path of a third  property on `Output`
    /// - Returns: A publisher that publishes the values of three key paths as a tuple.
    public func map<T0, T1, T2>(_ keyPath0: KeyPath<Self.Output, T0>, _ keyPath1: KeyPath<Self.Output, T1>, _ keyPath2: KeyPath<Self.Output, T2>) -> Publishers.MapKeyPath3<Self, T0, T1, T2>
}<|MERGE_RESOLUTION|>--- conflicted
+++ resolved
@@ -3011,128 +3011,6 @@
     /// - Parameter count: The number of elements to omit.
     /// - Returns: A publisher that does not republish the first `count` elements.
     public func dropFirst(_ count: Int = 1) -> Publishers.Drop<Self>
-}
-
-<<<<<<< HEAD
-extension Publishers.Filter {
-
-    public func filter(_ isIncluded: @escaping (Publishers.Filter<Upstream>.Output) -> Bool) -> Publishers.Filter<Upstream>
-
-    public func tryFilter(_ isIncluded: @escaping (Publishers.Filter<Upstream>.Output) throws -> Bool) -> Publishers.TryFilter<Upstream>
-}
-
-extension Publishers.TryFilter {
-
-    public func filter(_ isIncluded: @escaping (Publishers.TryFilter<Upstream>.Output) -> Bool) -> Publishers.TryFilter<Upstream>
-
-    public func tryFilter(_ isIncluded: @escaping (Publishers.TryFilter<Upstream>.Output) throws -> Bool) -> Publishers.TryFilter<Upstream>
-=======
-extension Publishers {
-
-    /// A publisher that publishes the first element of a stream, then finishes.
-    public struct First<Upstream> : Publisher where Upstream : Publisher {
-
-        /// The kind of values published by this publisher.
-        public typealias Output = Upstream.Output
-
-        /// The kind of errors this publisher might publish.
-        ///
-        /// Use `Never` if this `Publisher` does not publish errors.
-        public typealias Failure = Upstream.Failure
-
-        /// The publisher from which this publisher receives elements.
-        public let upstream: Upstream
-
-        public init(upstream: Upstream)
-
-        /// This function is called to attach the specified `Subscriber` to this `Publisher` by `subscribe(_:)`
-        ///
-        /// - SeeAlso: `subscribe(_:)`
-        /// - Parameters:
-        ///     - subscriber: The subscriber to attach to this `Publisher`.
-        ///                   once attached it can begin to receive values.
-        public func receive<S>(subscriber: S) where S : Subscriber, Upstream.Failure == S.Failure, Upstream.Output == S.Input
-    }
-
-    /// A publisher that only publishes the first element of a stream to satisfy a predicate closure.
-    public struct FirstWhere<Upstream> : Publisher where Upstream : Publisher {
-
-        /// The kind of values published by this publisher.
-        public typealias Output = Upstream.Output
-
-        /// The kind of errors this publisher might publish.
-        ///
-        /// Use `Never` if this `Publisher` does not publish errors.
-        public typealias Failure = Upstream.Failure
-
-        /// The publisher from which this publisher receives elements.
-        public let upstream: Upstream
-
-        /// The closure that determines whether to publish an element.
-        public let predicate: (Upstream.Output) -> Bool
-
-        public init(upstream: Upstream, predicate: @escaping (Publishers.FirstWhere<Upstream>.Output) -> Bool)
-
-        /// This function is called to attach the specified `Subscriber` to this `Publisher` by `subscribe(_:)`
-        ///
-        /// - SeeAlso: `subscribe(_:)`
-        /// - Parameters:
-        ///     - subscriber: The subscriber to attach to this `Publisher`.
-        ///                   once attached it can begin to receive values.
-        public func receive<S>(subscriber: S) where S : Subscriber, Upstream.Failure == S.Failure, Upstream.Output == S.Input
-    }
-
-    /// A publisher that only publishes the first element of a stream to satisfy a throwing predicate closure.
-    public struct TryFirstWhere<Upstream> : Publisher where Upstream : Publisher {
-
-        /// The kind of values published by this publisher.
-        public typealias Output = Upstream.Output
-
-        /// The kind of errors this publisher might publish.
-        ///
-        /// Use `Never` if this `Publisher` does not publish errors.
-        public typealias Failure = Error
-
-        /// The publisher from which this publisher receives elements.
-        public let upstream: Upstream
-
-        /// The error-throwing closure that determines whether to publish an element.
-        public let predicate: (Upstream.Output) throws -> Bool
-
-        public init(upstream: Upstream, predicate: @escaping (Publishers.TryFirstWhere<Upstream>.Output) throws -> Bool)
-
-        /// This function is called to attach the specified `Subscriber` to this `Publisher` by `subscribe(_:)`
-        ///
-        /// - SeeAlso: `subscribe(_:)`
-        /// - Parameters:
-        ///     - subscriber: The subscriber to attach to this `Publisher`.
-        ///                   once attached it can begin to receive values.
-        public func receive<S>(subscriber: S) where S : Subscriber, Upstream.Output == S.Input, S.Failure == Publishers.TryFirstWhere<Upstream>.Failure
-    }
-}
-
-extension Publisher {
-
-    /// Publishes the first element of a stream, then finishes.
-    ///
-    /// If this publisher doesn’t receive any elements, it finishes without publishing.
-    /// - Returns: A publisher that only publishes the first element of a stream.
-    public func first() -> Publishers.First<Self>
-
-    /// Publishes the first element of a stream to satisfy a predicate closure, then finishes.
-    ///
-    /// The publisher ignores all elements after the first. If this publisher doesn’t receive any elements, it finishes without publishing.
-    /// - Parameter predicate: A closure that takes an element as a parameter and returns a Boolean value that indicates whether to publish the element.
-    /// - Returns: A publisher that only publishes the first element of a stream that satifies the predicate.
-    public func first(where predicate: @escaping (Self.Output) -> Bool) -> Publishers.FirstWhere<Self>
-
-    /// Publishes the first element of a stream to satisfy a throwing predicate closure, then finishes.
-    ///
-    /// The publisher ignores all elements after the first. If this publisher doesn’t receive any elements, it finishes without publishing. If the predicate closure throws, the publisher fails with an error.
-    /// - Parameter predicate: A closure that takes an element as a parameter and returns a Boolean value that indicates whether to publish the element.
-    /// - Returns: A publisher that only publishes the first element of a stream that satifies the predicate.
-    public func tryFirst(where predicate: @escaping (Self.Output) throws -> Bool) -> Publishers.TryFirstWhere<Self>
->>>>>>> d3888a38
 }
 
 extension Just {
